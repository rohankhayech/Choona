plugins {
    id 'com.android.application'
    id 'kotlin-android'
    id 'com.mikepenz.aboutlibraries.plugin'
}

android {
    namespace 'com.rohankhayech.choona'

    compileSdk 33

    defaultConfig {
        applicationId "com.rohankhayech.choona"
        minSdkVersion 24
        targetSdkVersion 33
        versionCode 5
        versionName "1.2.0-dev"

        testInstrumentationRunner "androidx.test.runner.AndroidJUnitRunner"
    }

    buildTypes {
        release {
            minifyEnabled true
            shrinkResources true
            proguardFiles getDefaultProguardFile('proguard-android-optimize.txt'), 'proguard-rules.pro'
        }
    }

    buildFeatures {
        compose true
    }

    compileOptions {
        sourceCompatibility JavaVersion.VERSION_1_8
        targetCompatibility JavaVersion.VERSION_1_8
    }

    kotlinOptions {
        jvmTarget = "1.8"
    }

    composeOptions {
        kotlinCompilerExtensionVersion "1.4.3"
    }
}

dependencies {
    // Local
    implementation fileTree(dir: "libs", include: ["*.jar"])

    // Android
    implementation 'androidx.appcompat:appcompat:1.6.1'
    implementation "androidx.core:core-ktx:1.10.1"
    implementation 'androidx.activity:activity-compose:1.7.2'
    implementation "androidx.datastore:datastore-preferences:1.0.0"
    implementation 'androidx.window:window:1.1.0'

    // Compose
    //noinspection GradleDependency (Unnecessary recomposition on >1.4.0-alpha03)
    implementation 'androidx.compose.material:material:1.3.1'
    //noinspection GradleDependency (Requires API 34)
    implementation 'androidx.compose.animation:animation:1.4.3'
    //noinspection GradleDependency (Unnecessary recomposition on >1.4.0-alpha03)
    implementation 'androidx.compose.ui:ui-tooling:1.3.3'
    //noinspection GradleDependency (Unnecessary recomposition on >1.4.0-alpha03)
    implementation 'androidx.compose.material:material-icons-extended:1.3.1'
    implementation "androidx.compose.material3:material3-window-size-class:1.1.1"
    implementation 'androidx.lifecycle:lifecycle-viewmodel-compose:2.6.1'
    implementation 'androidx.lifecycle:lifecycle-runtime-compose:2.6.1'
    implementation "androidx.constraintlayout:constraintlayout-compose:1.0.1"

    // Audio
    implementation 'be.tarsos.dsp:core:2.5'
    implementation 'com.github.billthefarmer:mididriver:v1.24'

    // Open Source Licenses
    implementation "com.mikepenz:aboutlibraries-core:10.6.1"
    implementation "com.mikepenz:aboutlibraries-compose:10.6.1"
<<<<<<< HEAD
    implementation 'com.github.billthefarmer:mididriver:v1.24'
    implementation 'androidx.window:window:1.1.0'
    implementation "com.github.rohankhayech:AndroidUtils:main-SNAPSHOT"
=======

    // Testing
>>>>>>> dfd7bf71
    testImplementation 'junit:junit:4.13.2'
    testImplementation 'org.json:json:20230227'
    testImplementation 'org.jetbrains.kotlinx:kotlinx-coroutines-test:1.7.2'
    androidTestImplementation 'androidx.test.ext:junit:1.1.5'
    androidTestImplementation 'androidx.test.espresso:espresso-core:3.5.1'
    androidTestImplementation 'androidx.compose.ui:ui-test-junit4:1.5.0'
}

repositories {
    maven { url "https://jitpack.io" }
    maven {
        name = "TarsosDSP repository"
        url = "https://mvn.0110.be/releases"
    }
}<|MERGE_RESOLUTION|>--- conflicted
+++ resolved
@@ -74,17 +74,14 @@
     implementation 'be.tarsos.dsp:core:2.5'
     implementation 'com.github.billthefarmer:mididriver:v1.24'
 
+    // Utility
+    implementation "com.github.rohankhayech:AndroidUtils:main-SNAPSHOT"
+
     // Open Source Licenses
     implementation "com.mikepenz:aboutlibraries-core:10.6.1"
     implementation "com.mikepenz:aboutlibraries-compose:10.6.1"
-<<<<<<< HEAD
-    implementation 'com.github.billthefarmer:mididriver:v1.24'
-    implementation 'androidx.window:window:1.1.0'
-    implementation "com.github.rohankhayech:AndroidUtils:main-SNAPSHOT"
-=======
 
     // Testing
->>>>>>> dfd7bf71
     testImplementation 'junit:junit:4.13.2'
     testImplementation 'org.json:json:20230227'
     testImplementation 'org.jetbrains.kotlinx:kotlinx-coroutines-test:1.7.2'

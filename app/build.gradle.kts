--- conflicted
+++ resolved
@@ -35,13 +35,8 @@
         applicationId = "com.rohankhayech.choona"
         minSdk = 24
         targetSdk = 36
-<<<<<<< HEAD
-        versionCode = 14
+        versionCode = 15
         versionName = "1.6.0"
-=======
-        versionCode = 15
-        versionName = "1.5.3"
->>>>>>> d7ffa2bc
 
         testInstrumentationRunner = "androidx.test.runner.AndroidJUnitRunner"
     }

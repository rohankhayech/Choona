/*
 * Choona - Guitar Tuner
 * Copyright (C) 2025 Rohan Khayech
 *
 * This program is free software: you can redistribute it and/or modify
 * it under the terms of the GNU General Public License as published by
 * the Free Software Foundation, either version 3 of the License, or
 * (at your option) any later version.
 *
 * This program is distributed in the hope that it will be useful,
 * but WITHOUT ANY WARRANTY; without even the implied warranty of
 * MERCHANTABILITY or FITNESS FOR A PARTICULAR PURPOSE.  See the
 * GNU General Public License for more details.
 *
 * You should have received a copy of the GNU General Public License
 * along with this program.  If not, see <https://www.gnu.org/licenses/>.
 */

import org.jetbrains.kotlin.gradle.dsl.JvmTarget

plugins {
    alias(libs.plugins.android.application)
    alias(libs.plugins.kotlin.android)
    alias(libs.plugins.aboutLibraries)
    alias(libs.plugins.kotlin.compose)
}

android {
    namespace = "com.rohankhayech.choona"

    compileSdk = 36

    defaultConfig {
        applicationId = "com.rohankhayech.choona"
        minSdk = 24
<<<<<<< HEAD
        targetSdk = 35
        versionCode = 12
        versionName = "1.5.0"
=======
        targetSdk = 36
        versionCode = 12
        versionName = "1.4.4"
>>>>>>> cc27d761

        testInstrumentationRunner = "androidx.test.runner.AndroidJUnitRunner"
    }

    buildTypes {
        release {
            isMinifyEnabled = true
            isShrinkResources = true
            proguardFiles(getDefaultProguardFile("proguard-android-optimize.txt"), "proguard-rules.pro")
        }
        debug {
            applicationIdSuffix = ".dev"
            versionNameSuffix = "-dev"
        }
    }

    buildFeatures {
        compose = true
        buildConfig = true
    }

    compileOptions {
        sourceCompatibility = JavaVersion.VERSION_1_8
        targetCompatibility = JavaVersion.VERSION_1_8
    }
}

kotlin {
    compilerOptions {
        jvmTarget = JvmTarget.JVM_1_8
    }
}

dependencies {
    // Local
    implementation(fileTree(mapOf("dir" to "libs", "include" to listOf("*.jar", "*.aar"))))

    // Android
    implementation(libs.androidx.core.ktx)
    implementation(libs.androidx.lifecycle.runtime.ktx)
    implementation(libs.androidx.datastore.preferences)

    // Compose
    val composeBOM = platform(libs.androidx.compose.bom)
    implementation(composeBOM)
    implementation(libs.androidx.ui)
    implementation(libs.androidx.ui.graphics)
    implementation(libs.androidx.ui.tooling.preview)
    implementation(libs.androidx.material3)
    implementation(libs.animation)
    implementation(libs.androidx.activity.compose)
    implementation(libs.androidx.animation)
    implementation(libs.ui.tooling)
    implementation(libs.androidx.material.icons.extended)
    implementation(libs.androidx.material3.window.size)
    implementation(libs.androidx.lifecycle.runtime.compose)

    // Audio
    implementation(libs.tarsos.dsp.core)

    // Utility
    implementation(libs.androidutils.theme)
    implementation(libs.androidutils.preview)
    implementation(libs.androidutils.layout)

    // Open Source Licenses
    implementation(libs.aboutlibraries.core)
    implementation(libs.aboutlibraries.compose.m3)

    // Testing
    testImplementation(libs.junit)
    testImplementation(libs.json.json)
    testImplementation(libs.kotlinx.coroutines.test)
    androidTestImplementation(libs.androidx.junit)
    androidTestImplementation(libs.androidx.espresso.core)
    androidTestImplementation(composeBOM)
    androidTestImplementation(libs.androidx.ui.test.junit4)

    // Debug
    debugImplementation(libs.androidx.ui.tooling)
    debugImplementation(libs.androidx.ui.test.manifest)
}

aboutLibraries {
    collect {
        // Disables fetching of "remote" funding information. Uses the API of supported source hosts
        fetchRemoteFunding = false
    }

    export {
        // Allows to exclude some fields from the generated meta data field.
        // If the class name is specified, the field is only excluded for that class; without a class name, the exclusion is global.
        excludeFields.addAll("generated", "funding", "scm", "website")
    }

    library {
        // Enable the duplication mode, allows to merge, or link dependencies which relate
        duplicationMode = com.mikepenz.aboutlibraries.plugin.DuplicateMode.LINK
        // Configure the duplication rule, to match "duplicates" with
        duplicationRule = com.mikepenz.aboutlibraries.plugin.DuplicateRule.SIMPLE
    }
}<|MERGE_RESOLUTION|>--- conflicted
+++ resolved
@@ -33,15 +33,9 @@
     defaultConfig {
         applicationId = "com.rohankhayech.choona"
         minSdk = 24
-<<<<<<< HEAD
-        targetSdk = 35
+        targetSdk = 36
         versionCode = 12
         versionName = "1.5.0"
-=======
-        targetSdk = 36
-        versionCode = 12
-        versionName = "1.4.4"
->>>>>>> cc27d761
 
         testInstrumentationRunner = "androidx.test.runner.AndroidJUnitRunner"
     }

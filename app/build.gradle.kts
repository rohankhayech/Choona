/*
 * Choona - Guitar Tuner
 * Copyright (C) 2025 Rohan Khayech
 *
 * This program is free software: you can redistribute it and/or modify
 * it under the terms of the GNU General Public License as published by
 * the Free Software Foundation, either version 3 of the License, or
 * (at your option) any later version.
 *
 * This program is distributed in the hope that it will be useful,
 * but WITHOUT ANY WARRANTY; without even the implied warranty of
 * MERCHANTABILITY or FITNESS FOR A PARTICULAR PURPOSE.  See the
 * GNU General Public License for more details.
 *
 * You should have received a copy of the GNU General Public License
 * along with this program.  If not, see <https://www.gnu.org/licenses/>.
 */

import org.jetbrains.kotlin.gradle.dsl.JvmTarget

plugins {
    alias(libs.plugins.android.application)
    alias(libs.plugins.kotlin.android)
    alias(libs.plugins.aboutLibraries)
    alias(libs.plugins.kotlin.compose)
}

android {
    namespace = "com.rohankhayech.choona"

    compileSdk = 36

    defaultConfig {
        applicationId = "com.rohankhayech.choona"
        minSdk = 24
        targetSdk = 36
        versionCode = 13
<<<<<<< HEAD
        versionName = "1.6.0"
=======
        versionName = "1.5.1"
>>>>>>> 19fc2ba4

        testInstrumentationRunner = "androidx.test.runner.AndroidJUnitRunner"
    }

    buildTypes {
        release {
            isMinifyEnabled = true
            isShrinkResources = true
            proguardFiles(getDefaultProguardFile("proguard-android-optimize.txt"), "proguard-rules.pro")
        }
        debug {
            applicationIdSuffix = ".dev"
            versionNameSuffix = "-dev"
        }
    }

    flavorDimensions("dist" )

    productFlavors {
        create("play") {
            dimension = "dist"
            isDefault = true
        }
        create("open") {
            dimension = "dist"
        }
    }

    buildFeatures {
        compose = true
        buildConfig = true
    }

    compileOptions {
        sourceCompatibility = JavaVersion.VERSION_1_8
        targetCompatibility = JavaVersion.VERSION_1_8
    }
}

kotlin {
    compilerOptions {
        jvmTarget = JvmTarget.JVM_1_8
    }
}

dependencies {
    // Local
    implementation(fileTree(mapOf("dir" to "libs", "include" to listOf("*.jar", "*.aar"))))

    // Android
    implementation(libs.androidx.core.ktx)
    implementation(libs.androidx.lifecycle.runtime.ktx)
    implementation(libs.androidx.datastore.preferences)

    // Google Play
    "playImplementation"(libs.review.ktx)

    // Compose
    val composeBOM = platform(libs.androidx.compose.bom)
    implementation(composeBOM)
    implementation(libs.androidx.ui)
    implementation(libs.androidx.ui.graphics)
    implementation(libs.androidx.ui.tooling.preview)
    implementation(libs.androidx.material3)
    implementation(libs.animation)
    implementation(libs.androidx.activity.compose)
    implementation(libs.androidx.animation)
    implementation(libs.ui.tooling)
    implementation(libs.androidx.material.icons.extended)
    implementation(libs.androidx.material3.window.size)
    implementation(libs.androidx.lifecycle.runtime.compose)

    // Audio
    implementation(libs.tarsos.dsp.core)

    // Utility
    implementation(libs.androidutils.theme)
    implementation(libs.androidutils.preview)
    implementation(libs.androidutils.layout)

    // Open Source Licenses
    implementation(libs.aboutlibraries.core)
    implementation(libs.aboutlibraries.compose.m3)

    // Testing
    testImplementation(libs.junit)
    testImplementation(libs.json.json)
    testImplementation(libs.kotlinx.coroutines.test)
    androidTestImplementation(libs.androidx.junit)
    androidTestImplementation(libs.androidx.espresso.core)
    androidTestImplementation(composeBOM)
    androidTestImplementation(libs.androidx.ui.test.junit4)

    // Debug
    debugImplementation(libs.androidx.ui.tooling)
    debugImplementation(libs.androidx.ui.test.manifest)
}

aboutLibraries {
    collect {
        // Disables fetching of "remote" funding information. Uses the API of supported source hosts
        fetchRemoteFunding = false
    }

    export {
        // Allows to exclude some fields from the generated meta data field.
        // If the class name is specified, the field is only excluded for that class; without a class name, the exclusion is global.
        excludeFields.addAll("generated", "funding", "scm", "website")
    }

    library {
        // Enable the duplication mode, allows to merge, or link dependencies which relate
        duplicationMode = com.mikepenz.aboutlibraries.plugin.DuplicateMode.LINK
        // Configure the duplication rule, to match "duplicates" with
        duplicationRule = com.mikepenz.aboutlibraries.plugin.DuplicateRule.SIMPLE
    }
}<|MERGE_RESOLUTION|>--- conflicted
+++ resolved
@@ -34,12 +34,8 @@
         applicationId = "com.rohankhayech.choona"
         minSdk = 24
         targetSdk = 36
-        versionCode = 13
-<<<<<<< HEAD
+        versionCode = 14
         versionName = "1.6.0"
-=======
-        versionName = "1.5.1"
->>>>>>> 19fc2ba4
 
         testInstrumentationRunner = "androidx.test.runner.AndroidJUnitRunner"
     }

--- conflicted
+++ resolved
@@ -20,25 +20,18 @@
 
 import com.rohankhayech.music.Instrument
 import com.rohankhayech.music.Tuning
-<<<<<<< HEAD
 import com.rohankhayech.music.Tuning.Category
 import kotlinx.coroutines.ExperimentalCoroutinesApi
+import kotlinx.coroutines.flow.toList
 import kotlinx.coroutines.launch
 import kotlinx.coroutines.test.TestScope
+import kotlinx.coroutines.test.UnconfinedTestDispatcher
 import kotlinx.coroutines.test.advanceUntilIdle
 import org.junit.Assert.assertEquals
 import org.junit.Assert.assertNotEquals
 import org.junit.Assert.assertNull
 import org.junit.Assert.assertSame
 import org.junit.Assert.assertThrows
-=======
-import kotlinx.coroutines.ExperimentalCoroutinesApi
-import kotlinx.coroutines.flow.toList
-import kotlinx.coroutines.launch
-import kotlinx.coroutines.test.TestScope
-import kotlinx.coroutines.test.UnconfinedTestDispatcher
-import org.junit.Assert
->>>>>>> a9e72390
 import org.junit.Before
 import org.junit.Test
 
@@ -281,14 +274,14 @@
         testScope.backgroundScope.launch(UnconfinedTestDispatcher(testScope.testScheduler)) {
             tuningList.deletedTuning.toList(deleted)
         }
-        Assert.assertEquals(deleted.size, 0)
+        assertEquals(deleted.size, 0)
 
         // Delete tunings.
         tuningList.removeCustom(new)
         tuningList.removeCustom(new2)
-        Assert.assertEquals(deleted[0], new)
-        Assert.assertEquals(deleted[1], new2)
-        Assert.assertEquals(deleted.size, 2)
+        assertEquals(deleted[0], new)
+        assertEquals(deleted[1], new2)
+        assertEquals(deleted.size, 2)
     }
 
     @Test

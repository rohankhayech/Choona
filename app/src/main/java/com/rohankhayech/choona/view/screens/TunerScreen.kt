--- conflicted
+++ resolved
@@ -998,39 +998,7 @@
             Icon(Icons.Default.Remove, stringResource(R.string.tune_down))
         }
 
-<<<<<<< HEAD
         StringSelectionButton(tuned, selected, onSelect, index, string)
-=======
-        // Animate content color by selected and tuned state.
-        val contentColor by animateColorAsState(
-            if (tuned) MaterialTheme.colors.primary
-            else if (selected) MaterialTheme.colors.secondaryVariant
-            else LocalContentColor.current,
-            label = "String Button Content Color"
-        )
-
-        // Animate background color by selected state.
-        val backgroundColor by animateColorAsState(
-            if (selected) {
-                contentColor.copy(alpha = 0.12f)
-                    .compositeOver(MaterialTheme.colors.background)
-            } else MaterialTheme.colors.background,
-            label = "String Button Background Color"
-        )
-
-        // Selection Button
-        OutlinedButton(
-            modifier = Modifier.size(72.dp,48.dp),
-            colors = ButtonDefaults.outlinedButtonColors(
-                backgroundColor = backgroundColor,
-                contentColor = contentColor,
-            ),
-            shape = RoundedCornerShape(100),
-            onClick = remember(onSelect, index) { { onSelect(index) } }
-        ) {
-            Text(string.toFullString(), modifier = Modifier.padding(4.dp))
-        }
->>>>>>> 8bcb3acc
 
         // Tune Up Button
         IconButton(
@@ -1062,7 +1030,8 @@
     val contentColor by animateColorAsState(
         if (tuned) MaterialTheme.colors.primary
         else if (selected) MaterialTheme.colors.secondaryVariant
-        else LocalContentColor.current
+        else LocalContentColor.current,
+        label = "String Button Content Color"
     )
 
     // Animate background color by selected state.
@@ -1070,7 +1039,8 @@
         if (selected) {
             contentColor.copy(alpha = 0.12f)
                 .compositeOver(MaterialTheme.colors.background)
-        } else MaterialTheme.colors.background
+        } else MaterialTheme.colors.background,
+        label = "String Button Background Color"
     )
 
     // Selection Button
@@ -1330,7 +1300,7 @@
     AppTheme {
         TunerScreen(
             compact = true,
-            windowSizeClass = WindowSizeClass.calculateFromSize(DpSize(891.dp, 411.dp)),
+            windowSizeClass = WindowSizeClass.calculateFromSize(DpSize(1.dp, 1.dp)),
             tuning = Tunings.HALF_STEP_DOWN,
             noteOffset = remember { mutableStateOf(1.3)},
             selectedString = 1,
@@ -1359,7 +1329,7 @@
 private fun LandscapePreview() {
     AppTheme {
         TunerScreen(
-            windowSizeClass = WindowSizeClass.calculateFromSize(DpSize(1.dp, 1.dp)),
+            windowSizeClass = WindowSizeClass.calculateFromSize(DpSize(891.dp, 411.dp)),
             tuning = Tuning.STANDARD,
             noteOffset = remember { mutableStateOf(1.3)},
             selectedString = 1,

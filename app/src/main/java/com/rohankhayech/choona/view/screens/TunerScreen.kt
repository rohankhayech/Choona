/*
 * Choona - Guitar Tuner
 * Copyright (C) 2023 Rohan Khayech
 *
 * This program is free software: you can redistribute it and/or modify
 * it under the terms of the GNU General Public License as published by
 * the Free Software Foundation, either version 3 of the License, or
 * (at your option) any later version.
 *
 * This program is distributed in the hope that it will be useful,
 * but WITHOUT ANY WARRANTY; without even the implied warranty of
 * MERCHANTABILITY or FITNESS FOR A PARTICULAR PURPOSE.  See the
 * GNU General Public License for more details.
 *
 * You should have received a copy of the GNU General Public License
 * along with this program.  If not, see <https://www.gnu.org/licenses/>.
 */

package com.rohankhayech.choona.view.screens

import kotlin.math.abs
import kotlin.math.sign
import android.content.res.Configuration.UI_MODE_NIGHT_YES
import androidx.compose.animation.animateColorAsState
import androidx.compose.animation.animateContentSize
import androidx.compose.animation.core.animateFloatAsState
import androidx.compose.animation.core.spring
import androidx.compose.animation.core.tween
import androidx.compose.foundation.BorderStroke
import androidx.compose.foundation.horizontalScroll
import androidx.compose.foundation.layout.*
import androidx.compose.foundation.layout.Arrangement.Absolute.spacedBy
import androidx.compose.foundation.rememberScrollState
import androidx.compose.foundation.shape.RoundedCornerShape
import androidx.compose.foundation.verticalScroll
import androidx.compose.material.*
import androidx.compose.material.icons.Icons
import androidx.compose.material.icons.filled.*
import androidx.compose.material3.windowsizeclass.ExperimentalMaterial3WindowSizeClassApi
import androidx.compose.material3.windowsizeclass.WindowHeightSizeClass
import androidx.compose.material3.windowsizeclass.WindowSizeClass
import androidx.compose.material3.windowsizeclass.WindowWidthSizeClass
import androidx.compose.runtime.*
import androidx.compose.ui.Alignment
import androidx.compose.ui.Modifier
import androidx.compose.ui.draw.drawBehind
import androidx.compose.ui.geometry.Offset
import androidx.compose.ui.graphics.*
import androidx.compose.ui.graphics.drawscope.DrawScope
import androidx.compose.ui.graphics.drawscope.Stroke
import androidx.compose.ui.platform.LocalDensity
import androidx.compose.ui.res.stringResource
import androidx.compose.ui.text.font.FontWeight
import androidx.compose.ui.text.style.TextAlign
import androidx.compose.ui.text.style.TextOverflow
import androidx.compose.ui.tooling.preview.Preview
import androidx.compose.ui.unit.DpSize
import androidx.compose.ui.unit.dp
import androidx.constraintlayout.compose.ConstraintLayout
import com.rohankhayech.choona.R
import com.rohankhayech.choona.controller.tuner.Tuner
import com.rohankhayech.choona.model.preferences.StringLayout
import com.rohankhayech.choona.model.preferences.TunerPreferences
import com.rohankhayech.choona.model.preferences.TuningDisplayType
import com.rohankhayech.choona.model.tuning.Tunings
import com.rohankhayech.choona.view.theme.AppTheme
import com.rohankhayech.choona.view.theme.Yellow500
import com.rohankhayech.music.GuitarString
import com.rohankhayech.music.Tuning

/**
 * A UI screen that allows selection of a tuning and string and displays the current tuning status.
 *
 * @param compact Whether to use compact layout.
 * @param windowSizeClass Size class of the activity window.
 * @param tuning Guitar tuning used for comparison.
 * @param noteOffset The offset between the currently playing note and the selected string.
 * @param selectedString Index of the currently selected string within the tuning.
 * @param tuned Whether each string has been tuned.
 * @param autoDetect Whether the tuner will automatically detect the currently playing string.
 * @param favTunings Set of tunings marked as favourite by the user.
 * @param customTunings Set of custom tunings added by the user.
 * @param prefs User preferences for the tuner.
 * @param onSelectString Called when a string is selected.
 * @param onSelectTuning Called when a tuning is selected.
 * @param onTuneUpString Called when a string is tuned up.
 * @param onTuneDownString Called when a string is tuned down.
 * @param onTuneUpTuning Called when the tuning is tuned up.
 * @param onTuneDownTuning Called when the tuning is tuned down.
 * @param onAutoChanged Called when the auto detect switch is toggled.
 * @param onTuned Called when the detected note is held in tune.
 * @param onOpenTuningSelector Called when the user opens the tuning selector screen.
 * @param onSettingsPressed Called when the settings button is pressed.
 * @param onConfigurePressed Called when the configure tuning button is pressed.
 *
 * @author Rohan Khayech
 */
@Composable
fun TunerScreen(
    compact: Boolean = false,
    windowSizeClass: WindowSizeClass,
    tuning: Tuning,
    noteOffset: State<Double?>,
    selectedString: Int,
    tuned: BooleanArray,
    autoDetect: Boolean,
    favTunings: State<Set<Tuning>>,
    customTunings: State<Set<Tuning>>,
    prefs: TunerPreferences,
    onSelectString: (Int) -> Unit,
    onSelectTuning: (Tuning) -> Unit,
    onTuneUpString: (Int) -> Unit,
    onTuneDownString: (Int) -> Unit,
    onTuneUpTuning: () -> Unit,
    onTuneDownTuning: () -> Unit,
    onAutoChanged: (Boolean) -> Unit,
    onTuned: () -> Unit,
    onOpenTuningSelector: () -> Unit,
    onSettingsPressed: () -> Unit,
    onConfigurePressed: () -> Unit
) {
    Scaffold (
        topBar = {
            if (!compact) {
                AppBar(prefs.useBlackTheme, onSettingsPressed)
            } else {
                CompactAppBar(
                    fullBlack = prefs.useBlackTheme,
                    onSettingsPressed = onSettingsPressed,
                    tuning = tuning,
                    customTunings = customTunings,
                    onConfigurePressed = onConfigurePressed
                )
            }
        }
    ) { padding ->
<<<<<<< HEAD
        TunerBodyScaffold(
            padding,
            compact,
            windowHeightSizeClass,
            tuning,
            noteOffset,
            selectedString,
            tuned,
            autoDetect,
            favTunings,
            customTunings,
            prefs,
            onSelectString,
            onSelectTuning,
            onTuneUpString,
            onTuneDownString,
            onTuneUpTuning,
            onTuneDownTuning,
            onAutoChanged,
            onTuned,
            onOpenTuningSelector,

            // Portrait layout
            portrait = { padd, tuningDisplay, stringControls, autoDetectSwitch, tuningSelector ->
                Column(
                    modifier = Modifier
                        .padding(padd)
                        .fillMaxWidth()
                        .fillMaxHeight()
                        .verticalScroll(rememberScrollState()),
                    horizontalAlignment = Alignment.CenterHorizontally,
                    verticalArrangement = Arrangement.SpaceEvenly
                ) {
                    tuningDisplay()
                    stringControls(inline = prefs.stringLayout == StringLayout.INLINE)
                    autoDetectSwitch(Modifier)
                    tuningSelector(Modifier.padding(vertical = 8.dp))
                }
            },

            // Landscape layout
            landscape = { padd, tuningDisplay, stringControls, autoDetectSwitch, tuningSelector ->
                ConstraintLayout(
                    modifier = Modifier
                        .padding(padd)
                        .fillMaxHeight()
                        .fillMaxWidth()
                ) {
                    val (display, tuningSelectorBox, stringsSelector, autoSwitch) = createRefs()

                    Box(Modifier.constrainAs(display) {
                        top.linkTo(parent.top)
                        bottom.linkTo(autoSwitch.top)
                        start.linkTo(parent.start)
                        end.linkTo(stringsSelector.start)
                    }) {
                        tuningDisplay()
                    }

                    Box(Modifier.constrainAs(tuningSelectorBox) {
                        top.linkTo(stringsSelector.bottom)
                        bottom.linkTo(parent.bottom)
                        start.linkTo(parent.start)
                        end.linkTo(parent.end)
                    }) {
                        tuningSelector(Modifier)
                    }

                    Box(Modifier.constrainAs(stringsSelector) {
                        top.linkTo(parent.top)
                        bottom.linkTo(tuningSelectorBox.top)
                        start.linkTo(display.end)
                        end.linkTo(parent.end)
                    }) {
                        stringControls(
                            inline = windowHeightSizeClass > WindowHeightSizeClass.Compact
                                && prefs.stringLayout == StringLayout.INLINE,
                        )
                    }

                    Box(Modifier.constrainAs(autoSwitch) {
                        top.linkTo(display.bottom)
                        bottom.linkTo(tuningSelectorBox.top)
                        start.linkTo(tuningSelectorBox.start)
                        end.linkTo(stringsSelector.start)
                    }) {
                        autoDetectSwitch(Modifier)
                    }
                }
            },

            // Compact layout
            compactLayout = { padd, tuningDisplay, _, autoDetectSwitch, _ ->
                Column(
                    modifier = Modifier
                        .padding(padding)
                        .fillMaxSize(),
                    horizontalAlignment = Alignment.CenterHorizontally,
                    verticalArrangement = Arrangement.SpaceEvenly
                ) {
                    Box(
                        modifier = Modifier
                            .weight(1f)
                            .verticalScroll(rememberScrollState()),
                        contentAlignment = Alignment.Center,
                    ) {
                        tuningDisplay()
                    }
                    Row(
                        Modifier
                            .height(IntrinsicSize.Min)
                            .padding(bottom = 8.dp)) {
                        CompactStringSelector(
                            modifier = Modifier
                                .weight(1f)
                                .padding(vertical = 8.dp),
                            tuning = tuning,
                            selectedString = selectedString,
                            tuned = tuned,
                            onSelect = onSelectString,
                        )
                        Divider(
                            Modifier
                                .width((1f / LocalDensity.current.density).dp)
                                .fillMaxHeight())
                        Box(Modifier.padding(horizontal = 16.dp)) {
                            autoDetectSwitch(Modifier.fillMaxHeight())
                        }
                    }
                }
=======
        // Check window orientation/size.
        if (!compact) {
            if ((windowSizeClass.heightSizeClass >= WindowHeightSizeClass.Medium && windowSizeClass.widthSizeClass == WindowWidthSizeClass.Compact)
                || (windowSizeClass.heightSizeClass == WindowHeightSizeClass.Expanded && windowSizeClass.widthSizeClass == WindowWidthSizeClass.Medium)) {
                PortraitTunerBody(
                    padding,
                    windowSizeClass,
                    tuning,
                    noteOffset,
                    selectedString,
                    tuned,
                    autoDetect,
                    favTunings,
                    customTunings,
                    prefs,
                    onSelectString,
                    onSelectTuning,
                    onTuneUpString,
                    onTuneDownString,
                    onTuneUpTuning,
                    onTuneDownTuning,
                    onAutoChanged,
                    onTuned,
                    onOpenTuningSelector,
                )
            } else {
                LandscapeTunerBody(
                    padding,
                    windowSizeClass,
                    prefs,
                    tuning,
                    noteOffset,
                    selectedString,
                    tuned,
                    autoDetect,
                    favTunings,
                    customTunings,
                    onSelectString,
                    onSelectTuning,
                    onTuneUpString,
                    onTuneDownString,
                    onTuneUpTuning,
                    onTuneDownTuning,
                    onAutoChanged,
                    onTuned,
                    onOpenTuningSelector,
                )
>>>>>>> cb86241e
            }
        )
    }
}

private typealias TunerBodyLayout = @Composable (
    padding: PaddingValues,
    tuningDisplay: @Composable () -> Unit,
    stringControls: @Composable (inline: Boolean) -> Unit,
    autoDetectSwitch: @Composable (modifier: Modifier) -> Unit,
    tuningSelector: @Composable (modifier: Modifier) -> Unit
) -> Unit

<<<<<<< HEAD
=======
/**
 * Body of the tuning screen in portrait orientation.
 *
 * @param padding Padding values passed from the parent scaffold.
 * @param windowSizeClass Size class of the window.
 * @param tuning Guitar tuning used for comparison.
 * @param noteOffset The offset between the currently playing note and the selected string.
 * @param selectedString Index of the currently selected string within the tuning.
 * @param tuned: Whether each string has been tuned.
 * @param autoDetect Whether the tuner will automatically detect the currently playing string.
 * @param favTunings Set of tunings marked as favourite by the user.
 * @param customTunings Set of custom tunings added by the user.
 * @param prefs User preferences for the tuner.
 * @param onSelectString Called when a string is selected.
 * @param onSelectTuning Called when a tuning is selected.
 * @param onTuneUpString Called when a string is tuned up.
 * @param onTuneDownString Called when a string is tuned down.
 * @param onTuneUpTuning Called when the tuning is tuned up.
 * @param onTuneDownTuning Called when the tuning is tuned down.
 * @param onAutoChanged Called when the auto detect switch is toggled.
 * @param onTuned Called when the detected note is held in tune.
 * @param onOpenTuningSelector Called when the user opens the tuning selector screen.
 */
>>>>>>> cb86241e
@Composable
private fun TunerBodyScaffold(
    padding: PaddingValues,
<<<<<<< HEAD
    compact: Boolean = false,
    windowHeightSizeClass: WindowHeightSizeClass,
=======
    windowSizeClass: WindowSizeClass,
>>>>>>> cb86241e
    tuning: Tuning,
    noteOffset: State<Double?>,
    selectedString: Int,
    tuned: BooleanArray,
    autoDetect: Boolean,
    favTunings: State<Set<Tuning>>,
    customTunings: State<Set<Tuning>>,
    prefs: TunerPreferences,
    onSelectString: (Int) -> Unit,
    onSelectTuning: (Tuning) -> Unit,
    onTuneUpString: (Int) -> Unit,
    onTuneDownString: (Int) -> Unit,
    onTuneUpTuning: () -> Unit,
    onTuneDownTuning: () -> Unit,
    onAutoChanged: (Boolean) -> Unit,
    onTuned: () -> Unit,
    onOpenTuningSelector: () -> Unit,
    portrait: TunerBodyLayout,
    landscape: TunerBodyLayout,
    compactLayout: TunerBodyLayout
) {
<<<<<<< HEAD
    val layout = if (!compact) {
        if (windowHeightSizeClass != WindowHeightSizeClass.Compact) {
            portrait
        } else {
            landscape
        }
    } else {
        compactLayout
=======
    Column(
        modifier = Modifier
            .padding(padding)
            .fillMaxWidth()
            .fillMaxHeight()
            .verticalScroll(rememberScrollState()),
        horizontalAlignment = Alignment.CenterHorizontally,
        verticalArrangement = Arrangement.SpaceEvenly
    ) {
        TuningDisplay(
            noteOffset = noteOffset,
            displayType = prefs.displayType,
            onTuned = onTuned
        )
        StringControls(
            inline = prefs.stringLayout == StringLayout.INLINE,
            tuning = tuning,
            selectedString = selectedString,
            tuned = tuned,
            onSelect = onSelectString,
            onTuneDown = onTuneDownString,
            onTuneUp = onTuneUpString
        )
        AutoDetectSwitch(
            autoDetect = autoDetect,
            onAutoChanged = onAutoChanged
        )
        TuningSelector(
            Modifier.padding(vertical = 8.dp),
            tuning = tuning,
            favTunings = favTunings,
            customTunings = customTunings,
            onSelect = onSelectTuning,
            onTuneDown = onTuneDownTuning,
            onTuneUp = onTuneUpTuning,
            onOpenTuningSelector = onOpenTuningSelector,
            enabled = !(windowSizeClass.widthSizeClass == WindowWidthSizeClass.Expanded &&
                windowSizeClass.heightSizeClass > WindowHeightSizeClass.Compact) // TODO: use expanded from MainLayout
        )
>>>>>>> cb86241e
    }

<<<<<<< HEAD
    layout(
        padding = padding,
        tuningDisplay = {
=======
/**
 * Body of the tuning screen in landscape orientation.
 *
 * @param padding Padding values passed from the parent scaffold.
 * @param windowSizeClass Size class of the window.
 * @param prefs User preferences for the tuner.
 * @param tuning Guitar tuning used for comparison.
 * @param noteOffset The offset between the currently playing note and the selected string.
 * @param selectedString Index of the currently selected string within the tuning.
 * @param tuned: Whether each string has been tuned.
 * @param autoDetect Whether the tuner will automatically detect the currently playing string.
 * @param favTunings Set of tunings marked as favourite by the user.
 * @param customTunings Set of custom tunings added by the user.
 * @param onSelectString Called when a string is selected.
 * @param onSelectTuning Called when a tuning is selected.
 * @param onTuneUpString Called when a string is tuned up.
 * @param onTuneDownString Called when a string is tuned down.
 * @param onTuneUpTuning Called when the tuning is tuned up.
 * @param onTuneDownTuning Called when the tuning is tuned down.
 * @param onAutoChanged Called when the auto detect switch is toggled.
 * @param onTuned Called when the detected note is held in tune.
 * @param onOpenTuningSelector Called when the user opens the tuning selector screen.
 */
@Composable
private fun LandscapeTunerBody(
    padding: PaddingValues,
    windowSizeClass: WindowSizeClass,
    prefs: TunerPreferences,
    tuning: Tuning,
    noteOffset: State<Double?>,
    selectedString: Int,
    tuned: BooleanArray,
    autoDetect: Boolean,
    favTunings: State<Set<Tuning>>,
    customTunings: State<Set<Tuning>>,
    onSelectString: (Int) -> Unit,
    onSelectTuning: (Tuning) -> Unit,
    onTuneUpString: (Int) -> Unit,
    onTuneDownString: (Int) -> Unit,
    onTuneUpTuning: () -> Unit,
    onTuneDownTuning: () -> Unit,
    onAutoChanged: (Boolean) -> Unit,
    onTuned: () -> Unit,
    onOpenTuningSelector: () -> Unit
) {
    ConstraintLayout(
        modifier = Modifier
            .padding(padding)
            .fillMaxHeight()
            .fillMaxWidth()
            .verticalScroll(rememberScrollState())
    ) {
        val (display, tuningSelector, stringsSelector, autoSwitch) = createRefs()

        Box(Modifier.constrainAs(display) {
            top.linkTo(parent.top)
            bottom.linkTo(autoSwitch.top)
            start.linkTo(parent.start)
            end.linkTo(stringsSelector.start)
        }) {
>>>>>>> cb86241e
            TuningDisplay(
                noteOffset = noteOffset,
                displayType = prefs.displayType,
                onTuned = onTuned
            )
<<<<<<< HEAD
        },
        stringControls = { inline ->
            StringControls(
                inline = inline,
=======
        }

        Box(Modifier.constrainAs(tuningSelector) {
            top.linkTo(stringsSelector.bottom)
            bottom.linkTo(parent.bottom)
            start.linkTo(parent.start)
            end.linkTo(parent.end)
        }) {
            TuningSelector(
                tuning = tuning,
                favTunings = favTunings,
                customTunings = customTunings,
                onSelect = onSelectTuning,
                onTuneDown = onTuneDownTuning,
                onTuneUp = onTuneUpTuning,
                onOpenTuningSelector = onOpenTuningSelector,
                enabled = !(windowSizeClass.widthSizeClass == WindowWidthSizeClass.Expanded &&
                    windowSizeClass.heightSizeClass > WindowHeightSizeClass.Compact) // TODO: use expanded from MainLayout
            )
        }

        Box(Modifier.constrainAs(stringsSelector) {
            top.linkTo(parent.top)
            bottom.linkTo(tuningSelector.top)
            start.linkTo(display.end)
            end.linkTo(parent.end)
        }) {
            StringControls(
                inline = windowSizeClass.heightSizeClass > WindowHeightSizeClass.Compact
                    && prefs.stringLayout == StringLayout.INLINE,
>>>>>>> cb86241e
                tuning = tuning,
                selectedString = selectedString,
                tuned = tuned,
                onSelect = onSelectString,
                onTuneDown = onTuneDownString,
                onTuneUp = onTuneUpString
            )
        },
        autoDetectSwitch = { modifier ->
            AutoDetectSwitch(
                modifier = modifier,
                autoDetect = autoDetect,
                onAutoChanged = onAutoChanged
            )
        },
        tuningSelector = { modifier ->
            TuningSelector(
                modifier = modifier,
                tuning = tuning,
                favTunings = favTunings,
                customTunings = customTunings,
                onSelect = onSelectTuning,
                onTuneDown = onTuneDownTuning,
                onTuneUp = onTuneUpTuning,
                onOpenTuningSelector = onOpenTuningSelector,
            )
        }
    )
}

/**
 * UI screen shown to the user when the audio permission is not granted.
 *
 * @param requestAgain Whether the permission should be requested again.
 * @param fullBlack Whether the app is in full black mode.
 * @param onSettingsPressed Called when the settings navigation button is pressed.
 * @param onRequestPermission Called when the request permission button is pressed.
 * @param onOpenPermissionSettings Called when the open permission settings button is pressed.
 */
@Composable
fun TunerPermissionScreen(
    requestAgain: Boolean,
    fullBlack: Boolean,
    onSettingsPressed: () -> Unit,
    onRequestPermission: () -> Unit,
    onOpenPermissionSettings: () -> Unit,
) {
    Scaffold(
        topBar = { AppBar(fullBlack, onSettingsPressed) }
    ) { padding ->
        Column(
            modifier = Modifier
                .padding(padding)
                .fillMaxWidth()
                .fillMaxHeight(),
            verticalArrangement = Arrangement.spacedBy(16.dp, alignment = Alignment.CenterVertically),
            horizontalAlignment = Alignment.CenterHorizontally
        ) {
            val title: String
            val rationale: String
            val buttonLabel: String
            val buttonAction: () -> Unit
            if (requestAgain) {
                title = stringResource(R.string.permission_needed)
                rationale = stringResource(R.string.tuner_audio_permission_rationale)
                buttonLabel = stringResource(R.string.request_permission).uppercase()
                buttonAction = onRequestPermission
            } else {
                title = stringResource(R.string.permission_denied)
                rationale = stringResource(R.string.tuner_audio_permission_rationale_denied)
                buttonLabel = stringResource(R.string.open_permission_settings).uppercase()
                buttonAction = onOpenPermissionSettings
            }

            Text( // Title
                text = title,
                style = MaterialTheme.typography.h6
            )
            Text( // Rationale
                text = rationale,
                textAlign = TextAlign.Center,
                modifier = Modifier.padding(horizontal = 72.dp)
            )
            // Action Button
            Button(onClick = buttonAction) {
                Text(buttonLabel)
            }
        }
    }
}

/**
 * App bar for the tuning screen.
 * @param fullBlack Whether the app bar should be displayed with a full black background.
 * @param onSettingsPressed Called when the settings button is pressed.
 */
@Composable
private fun AppBar(
    fullBlack: Boolean,
    onSettingsPressed: () -> Unit
) {
    TopAppBar(
        title = { Text(stringResource(R.string.app_name)) },
        backgroundColor = if (fullBlack && !MaterialTheme.colors.isLight) MaterialTheme.colors.background
            else MaterialTheme.colors.primarySurface,
        actions = {
            // Settings button
            IconButton(onClick = onSettingsPressed) {
                Icon(Icons.Default.Settings, stringResource(R.string.tuner_settings))
            }
        }
    )
}

/**
 * App bar for the tuning screen.
 * @param fullBlack Whether the app bar should be displayed with a full black background.
 * @param onSettingsPressed Called when the settings button is pressed.
 */
@Composable
private fun CompactAppBar(
    fullBlack: Boolean,
    onSettingsPressed: () -> Unit,
    onConfigurePressed: () -> Unit,
    tuning: Tuning,
    customTunings: State<Set<Tuning>>
) {
    TopAppBar(
        title = {
            TuningItem(tuning = tuning, customTunings = customTunings, fontWeight = FontWeight.Bold)
        },
        backgroundColor = if (fullBlack && !MaterialTheme.colors.isLight) MaterialTheme.colors.background
        else MaterialTheme.colors.primarySurface,
        actions = {
            // Configure tuning button.
            IconButton(onClick = onConfigurePressed) {
                Icon(Icons.Default.Tune, contentDescription = stringResource(R.string.configure_tuning))
            }

            // Settings button
            IconButton(onClick = onSettingsPressed) {
                Icon(Icons.Default.Settings, stringResource(R.string.tuner_settings))
            }
        }
    )
}

/**
 * Visual meter and text label displaying the current [offset][noteOffset].
 *
 * @param noteOffset The offset between the currently playing note and the selected string.
 * @param displayType Type of tuning offset value to display.
 * @param onTuned Called when the detected note is held in tune.
 */
@Composable
private fun TuningDisplay(
    noteOffset: State<Double?>,
    displayType: TuningDisplayType,
    onTuned: () -> Unit
) {
    val offset = noteOffset.value

    // Calculate meter position.
    val meterPosition by animateFloatAsState(
        remember(offset) { derivedStateOf {
            if (offset != null) {
                (offset.toFloat() / 4f).coerceIn(-1f..1f)
            } else {
                0f
            }
        }}.value,
        label = "Tuning Meter Position"
    )
    val absPosition = abs(meterPosition)

    // Calculate colour of meter and label.
    val color by animateColorAsState(
        run {
            val pri = MaterialTheme.colors.primary
            val err = MaterialTheme.colors.error
            val onBack = MaterialTheme.colors.onBackground
            val back = MaterialTheme.colors.background

            remember(absPosition) { derivedStateOf {
                if (absPosition != 0f) {
                    // Gradient from green to red based on offset.
                    if (absPosition < 0.5) {
                        lerp(pri, Yellow500, absPosition * 2f)
                    } else {
                        lerp(Yellow500, err, (absPosition - 0.5f) * 2f)
                    }
                } else {
                    // Listening color.
                    onBack.copy(alpha = 0.2f).compositeOver(back)
                }
            }}.value
        },
        label = "Tuning Meter Color"
    )

    val inTune = offset != null && abs(offset) < Tuner.TUNED_OFFSET_THRESHOLD

    val indicatorSize by animateFloatAsState(
        targetValue = if (inTune) 1f else 2/180f,
        animationSpec = if (inTune) tween(Tuner.TUNED_SUSTAIN_TIME-50, 50) else spring(),
        finishedListener = {
            if(it == 1f) { onTuned() }
        },
        label = "Tuning Indicator Size"
    )

    // Content
    Row(
        modifier = Modifier.padding(16.dp),
        verticalAlignment = Alignment.Bottom,
        horizontalArrangement = Arrangement.SpaceEvenly
    ) {
        TuningMeter(
            indicatorPosition = meterPosition,
            indicatorSize = indicatorSize,
            color = color
        ) {
            TuningMeterLabel(noteOffset = offset, color = color, displayType = displayType)
        }
    }
}

/**
 * Meter visually displaying the current tuning offset.
 *
 * @param indicatorPosition Position of the indicator on the track, as a percentage value from -1.0 (leftmost) to 1.0 (rightmost).
 * @param indicatorSize Size of the indicator as a percentage value from 0.0 (no width) to 1.0 (full width of meter).
 * @param color Color of the indicator and track.
 * @param labelContent Label to display inside the meter arc.
 */
@Composable
private fun TuningMeter(
    indicatorPosition: Float,
    indicatorSize: Float,
    color: Color,
    labelContent: @Composable () -> Unit
) {
    Column(
        modifier = Modifier
            .size(210.dp, 116.dp)
            .drawBehind {
                drawMeter(
                    indicatorColor = color,
                    indicatorPosition = indicatorPosition,
                    indicatorSize = indicatorSize
                )
            },
        verticalArrangement = Arrangement.Bottom,
        horizontalAlignment = Alignment.CenterHorizontally
    ) {
        labelContent()
    }
}

/**
 * Draws a circular meter with a variable-size indicator and background track.
 *
 * @param indicatorColor Color of the indicator.
 * @param trackColor Color of the background track. Defaults to a faded copy of the indicator color.
 * @param indicatorPosition Position of the indicator on the track, as a percentage value from -1.0 (leftmost) to 1.0 (rightmost).
 * @param indicatorSize Size of the indicator as a percentage value from 0.0 (no width) to 1.0 (full width of meter).
 */
private fun DrawScope.drawMeter(
    indicatorColor: Color,
    trackColor: Color = indicatorColor.copy(alpha = SliderDefaults.InactiveTrackAlpha),
    indicatorPosition: Float,
    indicatorSize: Float,
) {
    // Arc size
    val strokeWidth = 20.dp.toPx()
    val arcSize = size.copy(height = size.height*2 - strokeWidth*2, width = size.width - strokeWidth)
    val offset = Offset(strokeWidth/2, strokeWidth/2)

    // Background Track
    drawArc(
        color = trackColor,
        startAngle = -180f,
        sweepAngle = 180f,
        size = arcSize,
        topLeft = offset,
        style = Stroke(
            width = strokeWidth,
            cap = StrokeCap.Round
        ),
        useCenter = false
    )

    // Indicator
    val startAngle = -90f
    val indicatorSpan = indicatorSize * 180f
    val indicatorAngle = indicatorPosition * (90f - (indicatorSpan/2)) - (indicatorSpan/2)
    drawArc(
        color = indicatorColor,
        startAngle = startAngle + indicatorAngle,
        sweepAngle = indicatorSpan,
        size = arcSize,
        topLeft = offset,
        style = Stroke(
            width = strokeWidth,
            cap = StrokeCap.Round
        ),
        useCenter = false
    )
}

/**
 * Label displaying the [note offset][noteOffset]
 * and tuning state with the specified [color] and [displayType].
 */
@Composable
private fun TuningMeterLabel(
    noteOffset: Double?,
    displayType: TuningDisplayType,
    color: Color
) {
    Spacer(modifier = Modifier.height(24.dp))

    // Listening
    if (noteOffset == null) {
        Icon(
            modifier = Modifier
                .padding(bottom = 8.dp)
                .size(48.dp),
            tint = color,
            imageVector = Icons.Default.GraphicEq,
            contentDescription = null
        )
        Text(text = stringResource(R.string.listening))

    // In Tune
    } else if (abs(noteOffset) < Tuner.TUNED_OFFSET_THRESHOLD) {
        Icon(
            modifier = Modifier
                .padding(bottom = 8.dp)
                .size(48.dp),
            tint = color,
            imageVector = Icons.Default.CheckCircle,
            contentDescription = null
        )
        Text(text = stringResource(R.string.in_tune))

    // Out of Tune
    } else {
        val offset = noteOffset * displayType.multiplier
        val dp = if (displayType == TuningDisplayType.SEMITONES) 1 else 0 // decimal places

        Text( // Offset Value
            color = color,
            text = "%+.${dp}f".format(offset),
            style = MaterialTheme.typography.h3
        )
        Text(text = when (displayType) {
            TuningDisplayType.SIMPLE -> if (noteOffset.sign > 0) stringResource(R.string.tune_down) else stringResource(R.string.tune_up)
            TuningDisplayType.SEMITONES -> stringResource(R.string.semitones)
            TuningDisplayType.CENTS -> stringResource(R.string.cents)
        })
    }
}

/**
 * Component displaying each string in the current [tuning] and allowing selection of a string for tuning.
 * @param inline Whether to display the string controls inline or side-by-side.
 * @param tuning Current guitar tuning used for comparison.
 * @param selectedString Index of the selected string in the tuning.
 * @param tuned Whether each string has been tuned.
 * @param onSelect Called when a string is selected.
 * @param onTuneDown Called when a string is tuned down.
 * @param onTuneUp Called when a string is tuned up.
 */
@Composable
fun StringControls(
    inline: Boolean,
    tuning: Tuning,
    selectedString: Int?,
    tuned: BooleanArray?,
    onSelect: (Int) -> Unit,
    onTuneDown: (Int) -> Unit,
    onTuneUp: (Int) -> Unit
) {
    Box(Modifier.padding(8.dp)) {
        if (inline) {
            InlineStringControls(
                tuning = tuning,
                selectedString = selectedString,
                tuned = tuned,
                onSelect = onSelect,
                onTuneDown = onTuneDown,
                onTuneUp = onTuneUp
            )
        } else {
            SideBySideStringControls(
                tuning = tuning,
                selectedString = selectedString,
                tuned = tuned,
                onSelect = onSelect,
                onTuneDown = onTuneDown,
                onTuneUp = onTuneUp
            )
        }
    }
}

/**
 * Component displaying each string in the current [tuning] side-by-side and allowing selection of a string for tuning.
 * @param tuning Current guitar tuning used for comparison.
 * @param selectedString Index of the selected string in the tuning.
 * @param tuned Whether each string has been tuned.
 * @param onSelect Called when a string is selected.
 * @param onTuneDown Called when a string is tuned down.
 * @param onTuneUp Called when a string is tuned up.
 */
@Composable
private fun SideBySideStringControls(
    tuning: Tuning,
    selectedString: Int?,
    tuned: BooleanArray?,
    onSelect: (Int) -> Unit,
    onTuneDown: (Int) -> Unit,
    onTuneUp: (Int) -> Unit
) {
    Row(
        modifier = Modifier.horizontalScroll(rememberScrollState()),
        verticalAlignment = Alignment.CenterVertically,
        horizontalArrangement = spacedBy(8.dp)
    ) {
        val splitTuning = remember(tuning) {
            tuning.mapIndexed { n, gs -> Pair(n, gs) }
                .reversed()
                .chunked(tuning.numStrings()/2)
        }

        InlineStringControls(
            tuning = tuning,
            strings = remember(tuning) { splitTuning[0].reversed() },
            selectedString = selectedString,
            tuned = tuned,
            onSelect = onSelect,
            onTuneDown = onTuneDown,
            onTuneUp = onTuneUp
        )
        InlineStringControls(
            tuning = tuning,
            strings = splitTuning[1],
            selectedString = selectedString,
            tuned = tuned,
            onSelect = onSelect,
            onTuneDown = onTuneDown,
            onTuneUp = onTuneUp
        )
    }
}

/**
 * Component displaying the specified [strings] inline and allowing selection of a string for tuning.
 * @param tuning Current guitar tuning used for comparison.
 * @param strings Strings to display in this selector and their indexes within the tuning. Defaults to [tuning].
 * @param selectedString Index of the selected string in the tuning.
 * @param tuned Whether each string has been tuned.
 * @param onSelect Called when a string is selected.
 * @param onTuneDown Called when a string is tuned down.
 * @param onTuneUp Called when a string is tuned up.
 */
@Composable
private fun InlineStringControls(
    tuning: Tuning,
    strings: List<Pair<Int, GuitarString>> = remember(tuning) { tuning.mapIndexed { n, gs -> Pair(n, gs) } },
    selectedString: Int?,
    tuned: BooleanArray?,
    onSelect: (Int) -> Unit,
    onTuneDown: (Int) -> Unit,
    onTuneUp: (Int) -> Unit
) {
    Column(
        verticalArrangement = Arrangement.spacedBy(8.dp),
        horizontalAlignment = Alignment.CenterHorizontally
    ) {
        strings.forEach {
            val (index, string) = it
            StringControl(
                index = index,
                string = string,
                selected = selectedString == index,
                tuned = tuned?.get(index) ?: false,
                onSelect = onSelect,
                onTuneDown = onTuneDown,
                onTuneUp = onTuneUp,
            )
        }
    }
}

/**
 * Component displaying the specified [strings] inline horizontally and allowing selection of a string for tuning.
 * @param tuning Current guitar tuning used for comparison.
 * @param strings Strings to display in this selector and their indexes within the tuning. Defaults to [tuning].
 * @param selectedString Index of the selected string in the tuning.
 * @param tuned Whether each string has been tuned.
 * @param onSelect Called when a string is selected.
 */
@Composable
private fun CompactStringSelector(
    modifier: Modifier = Modifier,
    tuning: Tuning,
    strings: List<Pair<Int, GuitarString>> = remember(tuning) { tuning.mapIndexed { n, gs -> Pair(n, gs) }.reversed() },
    selectedString: Int,
    tuned: BooleanArray,
    onSelect: (Int) -> Unit,
) {
    val scrollState = rememberScrollState()

    val selectedStringButtonPosition = with(LocalDensity.current) {
        remember(tuning, selectedString) {
            (72.dp * (strings.size -1 - selectedString)).toPx()
        }
    }
    LaunchedEffect(key1 = selectedString) {
        scrollState.animateScrollTo(selectedStringButtonPosition.toInt())
    }

    Row(
        modifier = modifier.horizontalScroll(scrollState),
        horizontalArrangement = Arrangement.spacedBy(8.dp),
        verticalAlignment = Alignment.CenterVertically
    ) {
        Spacer(Modifier.width(8.dp))
        strings.forEach {
            val (index, string) = it
            StringSelectionButton(
                index = index,
                string = string,
                selected = selectedString == index,
                tuned = tuned[index],
                onSelect = onSelect
            )
        }
        Spacer(Modifier.width(8.dp))
    }
}

/**
 * Row of buttons allowing selection and retuning of the specified string.
 *
 * @param index Index of the string within the tuning.
 * @param string The guitar string.
 * @param selected Whether the string is currently selected for tuning.
 * @param onSelect Called when the string is selected.
 * @param onTuneDown Called when the string is tuned down.
 * @param onTuneUp Called when the string is tuned up.
 */
@Composable
private fun StringControl(
    index: Int,
    string: GuitarString,
    selected: Boolean,
    tuned: Boolean,
    onSelect: (Int) -> Unit,
    onTuneDown: (Int) -> Unit,
    onTuneUp: (Int) -> Unit,
) {
    Row(verticalAlignment = Alignment.CenterVertically) {
        // Tune Down Button
        IconButton(
            onClick = remember(onTuneDown, index) { { onTuneDown(index) } },
            enabled = remember(string) { derivedStateOf { string.rootNoteIndex > Tuner.LOWEST_NOTE } }.value
        ) {
            Icon(Icons.Default.Remove, stringResource(R.string.tune_down))
        }

        StringSelectionButton(tuned, selected, onSelect, index, string)

        // Tune Up Button
        IconButton(
            onClick = remember(onTuneUp, index) { { onTuneUp(index) } },
            enabled = remember(string) { derivedStateOf { string.rootNoteIndex < Tuner.HIGHEST_NOTE } }.value
        ) {
            Icon(Icons.Default.Add, stringResource(R.string.tune_up))
        }
    }
}

/**
 * Buttons displaying and allowing user selection of the specified string.
 *
 * @param index Index of the string within the tuning.
 * @param string The guitar string.
 * @param selected Whether the string is currently selected for tuning.
 * @param onSelect Called when the string is selected.
 */
@Composable
private fun StringSelectionButton(
    tuned: Boolean,
    selected: Boolean,
    onSelect: (Int) -> Unit,
    index: Int,
    string: GuitarString
) {
    // Animate content color by selected and tuned state.
    val contentColor by animateColorAsState(
        if (tuned) MaterialTheme.colors.primary
        else if (selected) MaterialTheme.colors.secondaryVariant
        else LocalContentColor.current,
        label = "String Button Content Color"
    )

    // Animate background color by selected state.
    val backgroundColor by animateColorAsState(
        if (selected) {
            contentColor.copy(alpha = 0.12f)
                .compositeOver(MaterialTheme.colors.background)
        } else MaterialTheme.colors.background,
        label = "String Button Background Color"
    )

    // Selection Button
    OutlinedButton(
        modifier = Modifier.size(72.dp, 48.dp),
        colors = ButtonDefaults.outlinedButtonColors(
            backgroundColor = backgroundColor,
            contentColor = contentColor,
        ),
        shape = RoundedCornerShape(100),
        onClick = remember(onSelect, index) { { onSelect(index) } }
    ) {
        Text(string.toFullString(), modifier = Modifier.padding(4.dp))
    }
}

/**
 * Switch control allowing auto detection of string to be enabled/disabled.
 *
 * @param autoDetect Whether auto detection is enabled.
 * @param onAutoChanged Called when the switch is toggled.
 */
@Composable
private fun AutoDetectSwitch(
    modifier: Modifier = Modifier,
    autoDetect: Boolean,
    onAutoChanged: (Boolean) -> Unit
) {
    Row(
        modifier,
        verticalAlignment = Alignment.CenterVertically,
        horizontalArrangement = Arrangement.spacedBy(4.dp)
    ) {
        Text(
            text = stringResource(R.string.auto_detect_label).uppercase(),
            style = MaterialTheme.typography.subtitle2,
            modifier = Modifier.paddingFromBaseline(bottom = 6.dp)
        )
        Switch(checked = autoDetect, onCheckedChange = onAutoChanged)
    }
}

/**
 * Row displaying and allowing selection and retuning of the current tuning.
 *
 * @param tuning The current guitar tuning.
 * @param favTunings Set of tunings marked as favourite by the user.
 * @param customTunings Set of custom tunings added by the user.
 * @param enabled Whether the selector is enabled. Defaults to true.
 * @param onSelect Called when a tuning is selected.
 * @param onTuneDown Called when the tuning is tuned down.
 * @param onTuneUp Called when the tuning is tuned up.
 * @param onOpenTuningSelector Called when the user opens the tuning selector screen.
 */
@OptIn(ExperimentalMaterialApi::class)
@Composable
fun TuningSelector(
    modifier: Modifier = Modifier,
    tuning: Tuning,
    favTunings: State<Set<Tuning>>,
    customTunings: State<Set<Tuning>>,
    enabled: Boolean = true,
    onSelect: (Tuning) -> Unit,
    onTuneDown: () -> Unit,
    onTuneUp: () -> Unit,
    onOpenTuningSelector: () -> Unit,
) {
    Row(
        modifier = modifier
            .padding(horizontal = 8.dp)
            .animateContentSize(),
        verticalAlignment = Alignment.CenterVertically,
        horizontalArrangement = Arrangement.Center
    ) {
        // Tune Down Button
        IconButton(
            onClick = onTuneDown,
            enabled = remember(tuning) { derivedStateOf { tuning.min().rootNoteIndex > Tuner.LOWEST_NOTE } }.value
        ) {
            Icon(Icons.Default.Remove, stringResource(R.string.tune_down))
        }

        // Tuning Display and Selection
        var expanded by remember { mutableStateOf(false) }
        ExposedDropdownMenuBox(
            modifier = Modifier.weight(1f),
            expanded = expanded && enabled,
            onExpandedChange = { expanded = !expanded }
        ) {

            // Current Tuning
            CurrentTuningField(
                tuning = tuning,
                customTunings = customTunings,
                expanded = expanded,
                showExpanded = enabled
            )

            // Dropdown Menu
            ExposedDropdownMenu(
                expanded = expanded && enabled,
                onDismissRequest = { expanded = false }
            ) {
                for (tuningOption in favTunings.value) {
                    DropdownMenuItem(
                        onClick = {
                            onSelect(tuningOption)
                            expanded = false
                        }
                    ) {
                        TuningItem(modifier = Modifier.padding(vertical = 8.dp), tuning = tuningOption, fontWeight = FontWeight.Normal, customTunings = customTunings)
                    }
                }
                DropdownMenuItem(onClick = {
                    onOpenTuningSelector()
                    expanded = false
                }) {
                    Text(stringResource(R.string.open_tuning_selector))
                }
            }
        }

        // Tune Up Button
        IconButton(
            onClick = onTuneUp,
            enabled = remember(tuning) { derivedStateOf { tuning.max().rootNoteIndex < Tuner.HIGHEST_NOTE } }.value
        ) {
            Icon(Icons.Default.Add, stringResource(R.string.tune_up))
        }
    }
}

/**
 * Outlined dropdown box field showing the current tuning.
 *
 * @param tuning The current guitar tuning.
 * @param customTunings Set of custom tunings added by the user.
 * @param expanded Whether the dropdown box is expanded.
 * @param showExpanded Whether to show the expanded state.
 */
@OptIn(ExperimentalMaterialApi::class)
@Composable
private fun CurrentTuningField(
    tuning: Tuning,
    customTunings: State<Set<Tuning>>,
    expanded: Boolean,
    showExpanded: Boolean
) {
    Surface(
        modifier = Modifier.fillMaxWidth(),
        shape = TextFieldDefaults.OutlinedTextFieldShape,
        color = MaterialTheme.colors.background,
        border = BorderStroke(
            width = if (expanded && showExpanded) TextFieldDefaults.FocusedBorderThickness
            else TextFieldDefaults.UnfocusedBorderThickness,
            color = if (expanded && showExpanded) MaterialTheme.colors.primary
            else MaterialTheme.colors.onBackground.copy(alpha = TextFieldDefaults.UnfocusedIndicatorLineOpacity)
        ),
    ) {
        Row(
            modifier = Modifier.padding(top = 8.dp, bottom = 8.dp, start = 16.dp, end = 4.dp),
            verticalAlignment = Alignment.CenterVertically
        ) {
            TuningItem(modifier = Modifier.weight(1f), tuning = tuning, customTunings = customTunings, fontWeight = FontWeight.Bold)
            if (showExpanded) ExposedDropdownMenuDefaults.TrailingIcon(expanded = expanded)
        }
    }
}

/**
 * UI component displaying the name and strings of the specified tuning.
 *
 * @param modifier The modifier to apply to this layout.
 * @param tuning The tuning to display.
 * @param fontWeight The font weight of the tuning name text.
 * @param customTunings Set of custom tunings added by the user.
 */
@Composable
private fun TuningItem(
    modifier: Modifier = Modifier,
    tuning: Tuning,
    fontWeight: FontWeight,
    customTunings: State<Set<Tuning>>,
) {
    val tuningName = remember(tuning, customTunings) {
        if (tuning.hasName()) {
            tuning.name
        } else {
            tuning.findEquivalentIn(customTunings.value + Tunings.COMMON)?.name
                ?: tuning.toString()
        }
    }

    val strings = remember(tuning) {
        tuning.strings
            .reversed()
            .joinToString(
                separator = ", ",
            ) { it.toFullString() }
    }

    Column(
        modifier = modifier,
        verticalArrangement = Arrangement.Center,
        horizontalAlignment = Alignment.Start
    ) {
        Text(
            tuningName,
            style = MaterialTheme.typography.subtitle1,
            fontWeight = fontWeight,
            maxLines = 1,
            overflow = TextOverflow.Ellipsis
        )
        Text(
            strings,
            style = MaterialTheme.typography.body2,
            maxLines = 1,
            overflow = TextOverflow.Ellipsis
        )
    }
}

// PREVIEWS

@OptIn(ExperimentalMaterial3WindowSizeClassApi::class)
@Preview
@Preview(uiMode = UI_MODE_NIGHT_YES)
@Composable
private fun TunerPreview() {
    AppTheme {
        TunerScreen(
            windowSizeClass = WindowSizeClass.calculateFromSize(DpSize(411.dp, 891.dp)),
            tuning = Tunings.HALF_STEP_DOWN,
            noteOffset = remember { mutableStateOf(1.3)},
            selectedString = 1,
            tuned = BooleanArray(6) { it==4 },
            autoDetect = true,
            favTunings = remember { mutableStateOf(emptySet()) },
            customTunings = remember { mutableStateOf(emptySet()) },
            prefs = TunerPreferences(),
            onSelectString = {},
            onSelectTuning = {},
            onTuneUpString = {},
            onTuneDownString = {},
            onTuneUpTuning = {},
            onTuneDownTuning = {},
            onAutoChanged = {},
            onTuned = {},
            onOpenTuningSelector = {},
            onSettingsPressed = {}
        ) {}
    }
}

@OptIn(ExperimentalMaterial3WindowSizeClassApi::class)
@Preview(device = "spec:width=411dp,height=320dp")
@Preview(device = "spec:width=320dp,height=411dp")
@Preview(device = "spec:width=411dp,height=320dp", uiMode = UI_MODE_NIGHT_YES)
@Preview(device = "spec:width=320dp,height=411dp", uiMode = UI_MODE_NIGHT_YES)
@Composable
private fun CompactPreview() {
    AppTheme {
        TunerScreen(
            compact = true,
            windowSizeClass = WindowSizeClass.calculateFromSize(DpSize(1.dp, 1.dp)),
            tuning = Tunings.HALF_STEP_DOWN,
            noteOffset = remember { mutableStateOf(1.3)},
            selectedString = 1,
            tuned = BooleanArray(6) { it==4 },
            autoDetect = true,
            favTunings = remember { mutableStateOf(emptySet()) },
            customTunings = remember { mutableStateOf(emptySet()) },
            prefs = TunerPreferences(),
            onSelectString = {},
            onSelectTuning = {},
            onTuneUpString = {},
            onTuneDownString = {},
            onTuneUpTuning = {},
            onTuneDownTuning = {},
            onAutoChanged = {},
            onTuned = {},
            onOpenTuningSelector = {},
            onSettingsPressed = {}
        ) {}
    }
}

@OptIn(ExperimentalMaterial3WindowSizeClassApi::class)
@Preview(device = "spec:width=891dp,height=411dp")
@Composable
private fun LandscapePreview() {
    AppTheme {
        TunerScreen(
            windowSizeClass = WindowSizeClass.calculateFromSize(DpSize(891.dp, 411.dp)),
            tuning = Tuning.STANDARD,
            noteOffset = remember { mutableStateOf(1.3)},
            selectedString = 1,
            tuned = BooleanArray(6) { it==4 },
            autoDetect = true,
            favTunings = remember { mutableStateOf(emptySet()) },
            customTunings = remember { mutableStateOf(emptySet()) },
            prefs = TunerPreferences(),
            onSelectString = {},
            onSelectTuning = {},
            onTuneUpString = {},
            onTuneDownString = {},
            onTuneUpTuning = {},
            onTuneDownTuning = {},
            onAutoChanged = {},
            onTuned = {},
            onOpenTuningSelector = {},
            onSettingsPressed = {}
        ) {}
    }
}

@Preview
@Preview(uiMode = UI_MODE_NIGHT_YES)
@Composable
private fun ListeningPreview() {
    AppTheme { Surface {
        TuningDisplay(noteOffset = remember { mutableStateOf(null)}, TuningDisplayType.SEMITONES) {}
    }}
}

@Preview
@Preview(uiMode = UI_MODE_NIGHT_YES)
@Composable
private fun InTunePreview() {
    AppTheme { Surface {
            TuningDisplay(noteOffset = remember { mutableStateOf(0.09)}, TuningDisplayType.SEMITONES) {}
    }}
}

@Preview
@Preview(uiMode = UI_MODE_NIGHT_YES)
@Composable
private fun YellowPreview() {
    AppTheme { Surface {
            TuningDisplay(noteOffset = remember { mutableStateOf(2.07)}, TuningDisplayType.SIMPLE) {}
    }}
}

@Preview
@Preview(uiMode = UI_MODE_NIGHT_YES)
@Composable
private fun RedPreview() {
    AppTheme { Surface {
            TuningDisplay(noteOffset = remember { mutableStateOf(-27.0)}, TuningDisplayType.CENTS) {}
    }}
}

@Preview
@Composable
private fun PermissionRequestPreview() {
    AppTheme {
        TunerPermissionScreen(
            fullBlack = false,
            requestAgain = true,
            onSettingsPressed = {},
            onRequestPermission = {},
            onOpenPermissionSettings = {}
        )
    }
}

@Preview
@Composable
private fun PermissionDeniedPreview() {
    AppTheme {
        TunerPermissionScreen(
            fullBlack = false,
            requestAgain = false,
            onSettingsPressed = {},
            onRequestPermission = {},
            onOpenPermissionSettings = {}
        )
    }
}<|MERGE_RESOLUTION|>--- conflicted
+++ resolved
@@ -134,11 +134,10 @@
             }
         }
     ) { padding ->
-<<<<<<< HEAD
         TunerBodyScaffold(
             padding,
             compact,
-            windowHeightSizeClass,
+            windowSizeClass,
             tuning,
             noteOffset,
             selectedString,
@@ -182,6 +181,7 @@
                         .padding(padd)
                         .fillMaxHeight()
                         .fillMaxWidth()
+                        .verticalScroll(rememberScrollState())
                 ) {
                     val (display, tuningSelectorBox, stringsSelector, autoSwitch) = createRefs()
 
@@ -210,7 +210,7 @@
                         end.linkTo(parent.end)
                     }) {
                         stringControls(
-                            inline = windowHeightSizeClass > WindowHeightSizeClass.Compact
+                            inline = windowSizeClass.heightSizeClass > WindowHeightSizeClass.Compact
                                 && prefs.stringLayout == StringLayout.INLINE,
                         )
                     }
@@ -230,7 +230,7 @@
             compactLayout = { padd, tuningDisplay, _, autoDetectSwitch, _ ->
                 Column(
                     modifier = Modifier
-                        .padding(padding)
+                        .padding(padd)
                         .fillMaxSize(),
                     horizontalAlignment = Alignment.CenterHorizontally,
                     verticalArrangement = Arrangement.SpaceEvenly
@@ -265,55 +265,6 @@
                         }
                     }
                 }
-=======
-        // Check window orientation/size.
-        if (!compact) {
-            if ((windowSizeClass.heightSizeClass >= WindowHeightSizeClass.Medium && windowSizeClass.widthSizeClass == WindowWidthSizeClass.Compact)
-                || (windowSizeClass.heightSizeClass == WindowHeightSizeClass.Expanded && windowSizeClass.widthSizeClass == WindowWidthSizeClass.Medium)) {
-                PortraitTunerBody(
-                    padding,
-                    windowSizeClass,
-                    tuning,
-                    noteOffset,
-                    selectedString,
-                    tuned,
-                    autoDetect,
-                    favTunings,
-                    customTunings,
-                    prefs,
-                    onSelectString,
-                    onSelectTuning,
-                    onTuneUpString,
-                    onTuneDownString,
-                    onTuneUpTuning,
-                    onTuneDownTuning,
-                    onAutoChanged,
-                    onTuned,
-                    onOpenTuningSelector,
-                )
-            } else {
-                LandscapeTunerBody(
-                    padding,
-                    windowSizeClass,
-                    prefs,
-                    tuning,
-                    noteOffset,
-                    selectedString,
-                    tuned,
-                    autoDetect,
-                    favTunings,
-                    customTunings,
-                    onSelectString,
-                    onSelectTuning,
-                    onTuneUpString,
-                    onTuneDownString,
-                    onTuneUpTuning,
-                    onTuneDownTuning,
-                    onAutoChanged,
-                    onTuned,
-                    onOpenTuningSelector,
-                )
->>>>>>> cb86241e
             }
         )
     }
@@ -327,41 +278,11 @@
     tuningSelector: @Composable (modifier: Modifier) -> Unit
 ) -> Unit
 
-<<<<<<< HEAD
-=======
-/**
- * Body of the tuning screen in portrait orientation.
- *
- * @param padding Padding values passed from the parent scaffold.
- * @param windowSizeClass Size class of the window.
- * @param tuning Guitar tuning used for comparison.
- * @param noteOffset The offset between the currently playing note and the selected string.
- * @param selectedString Index of the currently selected string within the tuning.
- * @param tuned: Whether each string has been tuned.
- * @param autoDetect Whether the tuner will automatically detect the currently playing string.
- * @param favTunings Set of tunings marked as favourite by the user.
- * @param customTunings Set of custom tunings added by the user.
- * @param prefs User preferences for the tuner.
- * @param onSelectString Called when a string is selected.
- * @param onSelectTuning Called when a tuning is selected.
- * @param onTuneUpString Called when a string is tuned up.
- * @param onTuneDownString Called when a string is tuned down.
- * @param onTuneUpTuning Called when the tuning is tuned up.
- * @param onTuneDownTuning Called when the tuning is tuned down.
- * @param onAutoChanged Called when the auto detect switch is toggled.
- * @param onTuned Called when the detected note is held in tune.
- * @param onOpenTuningSelector Called when the user opens the tuning selector screen.
- */
->>>>>>> cb86241e
 @Composable
 private fun TunerBodyScaffold(
     padding: PaddingValues,
-<<<<<<< HEAD
     compact: Boolean = false,
-    windowHeightSizeClass: WindowHeightSizeClass,
-=======
     windowSizeClass: WindowSizeClass,
->>>>>>> cb86241e
     tuning: Tuning,
     noteOffset: State<Double?>,
     selectedString: Int,
@@ -383,166 +304,29 @@
     landscape: TunerBodyLayout,
     compactLayout: TunerBodyLayout
 ) {
-<<<<<<< HEAD
     val layout = if (!compact) {
-        if (windowHeightSizeClass != WindowHeightSizeClass.Compact) {
+        if ((windowSizeClass.heightSizeClass >= WindowHeightSizeClass.Medium && windowSizeClass.widthSizeClass == WindowWidthSizeClass.Compact)
+            || (windowSizeClass.heightSizeClass == WindowHeightSizeClass.Expanded && windowSizeClass.widthSizeClass == WindowWidthSizeClass.Medium)) {
             portrait
         } else {
             landscape
         }
     } else {
         compactLayout
-=======
-    Column(
-        modifier = Modifier
-            .padding(padding)
-            .fillMaxWidth()
-            .fillMaxHeight()
-            .verticalScroll(rememberScrollState()),
-        horizontalAlignment = Alignment.CenterHorizontally,
-        verticalArrangement = Arrangement.SpaceEvenly
-    ) {
-        TuningDisplay(
-            noteOffset = noteOffset,
-            displayType = prefs.displayType,
-            onTuned = onTuned
-        )
-        StringControls(
-            inline = prefs.stringLayout == StringLayout.INLINE,
-            tuning = tuning,
-            selectedString = selectedString,
-            tuned = tuned,
-            onSelect = onSelectString,
-            onTuneDown = onTuneDownString,
-            onTuneUp = onTuneUpString
-        )
-        AutoDetectSwitch(
-            autoDetect = autoDetect,
-            onAutoChanged = onAutoChanged
-        )
-        TuningSelector(
-            Modifier.padding(vertical = 8.dp),
-            tuning = tuning,
-            favTunings = favTunings,
-            customTunings = customTunings,
-            onSelect = onSelectTuning,
-            onTuneDown = onTuneDownTuning,
-            onTuneUp = onTuneUpTuning,
-            onOpenTuningSelector = onOpenTuningSelector,
-            enabled = !(windowSizeClass.widthSizeClass == WindowWidthSizeClass.Expanded &&
-                windowSizeClass.heightSizeClass > WindowHeightSizeClass.Compact) // TODO: use expanded from MainLayout
-        )
->>>>>>> cb86241e
-    }
-
-<<<<<<< HEAD
+    }
+
     layout(
         padding = padding,
         tuningDisplay = {
-=======
-/**
- * Body of the tuning screen in landscape orientation.
- *
- * @param padding Padding values passed from the parent scaffold.
- * @param windowSizeClass Size class of the window.
- * @param prefs User preferences for the tuner.
- * @param tuning Guitar tuning used for comparison.
- * @param noteOffset The offset between the currently playing note and the selected string.
- * @param selectedString Index of the currently selected string within the tuning.
- * @param tuned: Whether each string has been tuned.
- * @param autoDetect Whether the tuner will automatically detect the currently playing string.
- * @param favTunings Set of tunings marked as favourite by the user.
- * @param customTunings Set of custom tunings added by the user.
- * @param onSelectString Called when a string is selected.
- * @param onSelectTuning Called when a tuning is selected.
- * @param onTuneUpString Called when a string is tuned up.
- * @param onTuneDownString Called when a string is tuned down.
- * @param onTuneUpTuning Called when the tuning is tuned up.
- * @param onTuneDownTuning Called when the tuning is tuned down.
- * @param onAutoChanged Called when the auto detect switch is toggled.
- * @param onTuned Called when the detected note is held in tune.
- * @param onOpenTuningSelector Called when the user opens the tuning selector screen.
- */
-@Composable
-private fun LandscapeTunerBody(
-    padding: PaddingValues,
-    windowSizeClass: WindowSizeClass,
-    prefs: TunerPreferences,
-    tuning: Tuning,
-    noteOffset: State<Double?>,
-    selectedString: Int,
-    tuned: BooleanArray,
-    autoDetect: Boolean,
-    favTunings: State<Set<Tuning>>,
-    customTunings: State<Set<Tuning>>,
-    onSelectString: (Int) -> Unit,
-    onSelectTuning: (Tuning) -> Unit,
-    onTuneUpString: (Int) -> Unit,
-    onTuneDownString: (Int) -> Unit,
-    onTuneUpTuning: () -> Unit,
-    onTuneDownTuning: () -> Unit,
-    onAutoChanged: (Boolean) -> Unit,
-    onTuned: () -> Unit,
-    onOpenTuningSelector: () -> Unit
-) {
-    ConstraintLayout(
-        modifier = Modifier
-            .padding(padding)
-            .fillMaxHeight()
-            .fillMaxWidth()
-            .verticalScroll(rememberScrollState())
-    ) {
-        val (display, tuningSelector, stringsSelector, autoSwitch) = createRefs()
-
-        Box(Modifier.constrainAs(display) {
-            top.linkTo(parent.top)
-            bottom.linkTo(autoSwitch.top)
-            start.linkTo(parent.start)
-            end.linkTo(stringsSelector.start)
-        }) {
->>>>>>> cb86241e
             TuningDisplay(
                 noteOffset = noteOffset,
                 displayType = prefs.displayType,
                 onTuned = onTuned
             )
-<<<<<<< HEAD
         },
         stringControls = { inline ->
             StringControls(
                 inline = inline,
-=======
-        }
-
-        Box(Modifier.constrainAs(tuningSelector) {
-            top.linkTo(stringsSelector.bottom)
-            bottom.linkTo(parent.bottom)
-            start.linkTo(parent.start)
-            end.linkTo(parent.end)
-        }) {
-            TuningSelector(
-                tuning = tuning,
-                favTunings = favTunings,
-                customTunings = customTunings,
-                onSelect = onSelectTuning,
-                onTuneDown = onTuneDownTuning,
-                onTuneUp = onTuneUpTuning,
-                onOpenTuningSelector = onOpenTuningSelector,
-                enabled = !(windowSizeClass.widthSizeClass == WindowWidthSizeClass.Expanded &&
-                    windowSizeClass.heightSizeClass > WindowHeightSizeClass.Compact) // TODO: use expanded from MainLayout
-            )
-        }
-
-        Box(Modifier.constrainAs(stringsSelector) {
-            top.linkTo(parent.top)
-            bottom.linkTo(tuningSelector.top)
-            start.linkTo(display.end)
-            end.linkTo(parent.end)
-        }) {
-            StringControls(
-                inline = windowSizeClass.heightSizeClass > WindowHeightSizeClass.Compact
-                    && prefs.stringLayout == StringLayout.INLINE,
->>>>>>> cb86241e
                 tuning = tuning,
                 selectedString = selectedString,
                 tuned = tuned,
@@ -568,6 +352,8 @@
                 onTuneDown = onTuneDownTuning,
                 onTuneUp = onTuneUpTuning,
                 onOpenTuningSelector = onOpenTuningSelector,
+                enabled = !(windowSizeClass.widthSizeClass == WindowWidthSizeClass.Expanded &&
+                    windowSizeClass.heightSizeClass > WindowHeightSizeClass.Compact) // TODO: use expanded from MainLayout
             )
         }
     )

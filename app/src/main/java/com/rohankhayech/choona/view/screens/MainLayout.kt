--- conflicted
+++ resolved
@@ -210,12 +210,9 @@
         ) {
             TuningSelectionScreen(
                 tuningList = tuningList,
-<<<<<<< HEAD
                 backIcon = if (configurePanelOpen) Icons.AutoMirrored.Filled.ArrowBack else Icons.Default.Close,
-=======
                 pinnedInitial = prefs.initialTuning == InitialTuningType.PINNED,
                 backIcon = if (configurePanelOpen) Icons.Default.ArrowBack else Icons.Default.Close,
->>>>>>> d6375b0c
                 onSelect = onSelectTuningFromList,
                 onDismiss = onDismissTuningSelector,
             )

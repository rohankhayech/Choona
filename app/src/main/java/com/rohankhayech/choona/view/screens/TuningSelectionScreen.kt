--- conflicted
+++ resolved
@@ -639,11 +639,7 @@
 @Preview(uiMode = UI_MODE_NIGHT_YES)
 @Composable
 private fun Preview() {
-<<<<<<< HEAD
-    val currentTuning = Tunings.BASS_STANDARD
-=======
     val currentTuning = Tunings.BASS_STANDARD.higherTuning()
->>>>>>> dfd7bf71
     val customTuning = Tuning.fromString("E4 E3 E3 E3 E2 E2")
     val favCustomTuning = Tuning.fromString("Custom", Instrument.GUITAR, null, "C#4 B3 F#3 D3 A2 D2")
 

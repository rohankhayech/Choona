--- conflicted
+++ resolved
@@ -220,11 +220,7 @@
         // Current Tuning
         current?.let {
             item("cur") { SectionLabel(stringResource(R.string.tuning_list_current)) }
-<<<<<<< HEAD
-            item("cur-${current.instrument}-${current.name}") {
-=======
-            item("cur-[${current.toFullString()}]") {
->>>>>>> 170c7b1d
+            item("cur-${current.instrument}-[${current.toFullString()}]") {
                 val saved = remember(current, custom, common) { current.hasEquivalentIn(custom+common) }
                 CurrentTuningItem(tuning = current, saved = saved, onSave = onSave, onSelect = onSelect)
             }
@@ -233,11 +229,7 @@
         // Favourite Tunings
         if (favourites.isNotEmpty()) {
             item("favs") { SectionLabel(stringResource(R.string.tuning_list_favourites)) }
-<<<<<<< HEAD
-            items(favsList, key = { "fav-${it.instrument}-${it.name}" }) {
-=======
-            items(favsList, key = { "fav-[${it.toFullString()}]" }) {
->>>>>>> 170c7b1d
+            items(favsList, key = { "fav-${it.instrument}-[${it.toFullString()}]" }) {
                 FavouritableTuningItem(tuning = it, favourited = true, onFavouriteSet = onFavouriteSet, onSelect = onSelect)
             }
         }
@@ -245,11 +237,7 @@
         // Custom Tunings
         if (custom.isNotEmpty()) {
             item("cus") { SectionLabel(stringResource(R.string.tuning_list_custom)) }
-<<<<<<< HEAD
-            items(customList, key = { "${it.instrument}-${it.name}" }) {
-=======
-            items(customList, key = { "[${it.toFullString()}]" }) {
->>>>>>> 170c7b1d
+            items(customList, key = { "${it.instrument}-[${it.toFullString()}]" }) {
                 val favourited = remember(favourites) { it.hasEquivalentIn(favourites) }
                 CustomTuningItem(tuning = it, favourited = favourited, onFavouriteSet = onFavouriteSet, onSelect = onSelect, onDelete = onDelete)
             }
@@ -257,11 +245,7 @@
 
         // Common Tunings
         item("com") { SectionLabel(stringResource(R.string.tuning_list_common)) }
-<<<<<<< HEAD
-        items(commonList, key = { "${it.instrument}-${it.name}" }) {
-=======
-        items(commonList, key = { "[${it.toFullString()}]"  }) {
->>>>>>> 170c7b1d
+        items(commonList, key = { "${it.instrument}-[${it.toFullString()}]" }) {
             val favourited = remember(favourites) { it.hasEquivalentIn(favourites) }
             FavouritableTuningItem(tuning = it, favourited = favourited, onFavouriteSet = onFavouriteSet, onSelect = onSelect)
         }

--- conflicted
+++ resolved
@@ -39,12 +39,9 @@
 import androidx.compose.ui.Modifier
 import androidx.compose.ui.graphics.compositeOver
 import androidx.compose.ui.graphics.vector.ImageVector
-<<<<<<< HEAD
+import androidx.compose.ui.platform.LocalContext
 import androidx.compose.ui.layout.onGloballyPositioned
 import androidx.compose.ui.layout.positionInParent
-=======
-import androidx.compose.ui.platform.LocalContext
->>>>>>> a9e72390
 import androidx.compose.ui.res.stringResource
 import androidx.compose.ui.text.style.TextOverflow
 import androidx.compose.ui.tooling.preview.Preview
@@ -59,13 +56,10 @@
 import com.rohankhayech.choona.view.theme.secondaryTextButtonColors
 import com.rohankhayech.music.Instrument
 import com.rohankhayech.music.Tuning
-<<<<<<< HEAD
 import com.rohankhayech.music.Tuning.Category
-=======
 import kotlinx.coroutines.flow.MutableSharedFlow
 import kotlinx.coroutines.flow.SharedFlow
 import kotlinx.coroutines.flow.collectLatest
->>>>>>> a9e72390
 
 /**
  * UI screen that allows the user to select a tuning for use,
@@ -109,16 +103,13 @@
         instrumentFilters = instrumentFilters,
         categoryFilters = categoryFilters,
         backIcon = backIcon,
-<<<<<<< HEAD
+        deletedTuning = tuningList.deletedTuning,
         onSelectInstrument = {
             tuningList.filterBy(instrument = it)
         },
         onSelectCategory = {
             tuningList.filterBy(category = it)
         },
-=======
-        deletedTuning = tuningList.deletedTuning,
->>>>>>> a9e72390
         onSave = { name, tuning ->
             tuningList.addCustom(name, tuning)
             onSave(name, tuning)
@@ -143,17 +134,14 @@
  * @param tunings Current collection of filtered and grouped tunings.
  * @param favourites Set of tunings marked as favourites.
  * @param custom Set of custom tunings saved by the user.
-<<<<<<< HEAD
  * @param instrumentFilter Current filter for tuning instrument.
  * @param categoryFilter Current filter for tuning category.
  * @param instrumentFilters Available instrument filters and their enabled states.
  * @param categoryFilters Available category filters and their enabled states.
  * @param backIcon Icon used for the back navigation button.
+ * @param deletedTuning Event indicating the specified tuning was deleted.
  * @param onSelectInstrument Called when an instrument filter is selected.
  * @param onSelectCategory Called when an category filter is selected.
-=======
- * @param deletedTuning Event indicating the specified tuning was deleted.
->>>>>>> a9e72390
  * @param onSave Called when a custom tuning is saved with the specified name.
  * @param onFavouriteSet Called when a tuning is favourited or unfavourited.
  * @param onSelect Called when a tuning is selected.
@@ -173,12 +161,9 @@
     instrumentFilters: State<Map<Instrument, Boolean>>,
     categoryFilters: State<Map<Category, Boolean>>,
     backIcon: ImageVector?,
-<<<<<<< HEAD
+    deletedTuning: SharedFlow<Tuning>,
     onSelectInstrument: (Instrument?) -> Unit,
     onSelectCategory: (Category?) -> Unit,
-=======
-    deletedTuning: SharedFlow<Tuning>,
->>>>>>> a9e72390
     onSave: (String?, Tuning) -> Unit,
     onFavouriteSet: (Tuning, Boolean) -> Unit,
     onSelect: (Tuning) -> Unit,
@@ -739,8 +724,9 @@
                 onSelect = {},
                 onDelete = {},
                 onSelectInstrument = {},
-                onSelectCategory = {}
-            ) {}
+                onSelectCategory = {},
+                onDismiss = {}
+            )
         }
     }
 }

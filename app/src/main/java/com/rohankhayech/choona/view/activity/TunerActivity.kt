/*
 * Choona - Guitar Tuner
 * Copyright (C) 2025 Rohan Khayech
 *
 * This program is free software: you can redistribute it and/or modify
 * it under the terms of the GNU General Public License as published by
 * the Free Software Foundation, either version 3 of the License, or
 * (at your option) any later version.
 *
 * This program is distributed in the hope that it will be useful,
 * but WITHOUT ANY WARRANTY; without even the implied warranty of
 * MERCHANTABILITY or FITNESS FOR A PARTICULAR PURPOSE.  See the
 * GNU General Public License for more details.
 *
 * You should have received a copy of the GNU General Public License
 * along with this program.  If not, see <https://www.gnu.org/licenses/>.
 */

package com.rohankhayech.choona.view.activity

import java.io.IOException
import android.Manifest
import android.content.Intent
import android.net.Uri
import android.os.Build
import android.os.Bundle
import android.provider.Settings.ACTION_APPLICATION_DETAILS_SETTINGS
import android.view.WindowManager
import androidx.activity.ComponentActivity
import androidx.activity.OnBackPressedCallback
import androidx.activity.addCallback
import androidx.activity.compose.setContent
import androidx.activity.enableEdgeToEdge
import androidx.activity.viewModels
import androidx.annotation.VisibleForTesting
import androidx.compose.material3.windowsizeclass.ExperimentalMaterial3WindowSizeClassApi
import androidx.compose.material3.windowsizeclass.WindowHeightSizeClass
import androidx.compose.material3.windowsizeclass.WindowWidthSizeClass
import androidx.compose.material3.windowsizeclass.calculateWindowSizeClass
import androidx.compose.runtime.LaunchedEffect
import androidx.compose.runtime.getValue
import androidx.compose.runtime.mutableStateOf
import androidx.compose.runtime.remember
import androidx.compose.runtime.saveable.rememberSaveable
import androidx.compose.runtime.setValue
import androidx.datastore.preferences.core.edit
import androidx.datastore.preferences.core.emptyPreferences
import androidx.lifecycle.ViewModel
import androidx.lifecycle.compose.collectAsStateWithLifecycle
import androidx.lifecycle.lifecycleScope
import androidx.lifecycle.viewModelScope
import com.google.android.play.core.review.ReviewManager
import com.google.android.play.core.review.ReviewManagerFactory
import com.rohankhayech.choona.controller.midi.MidiController
import com.rohankhayech.choona.controller.tuner.Tuner
import com.rohankhayech.choona.model.preferences.InitialTuningType
import com.rohankhayech.choona.model.preferences.TunerPreferences
import com.rohankhayech.choona.model.preferences.TunerPreferences.Companion.REVIEW_PROMPT_ATTEMPTS
import com.rohankhayech.choona.model.preferences.tunerPreferenceDataStore
import com.rohankhayech.choona.model.tuning.TuningEntry
import com.rohankhayech.choona.model.tuning.TuningList
import com.rohankhayech.choona.view.PermissionHandler
import com.rohankhayech.choona.view.screens.MainLayout
import com.rohankhayech.choona.view.screens.TunerErrorScreen
import com.rohankhayech.choona.view.screens.TunerPermissionScreen
import com.rohankhayech.choona.view.theme.AppTheme
import com.rohankhayech.music.Instrument
import com.rohankhayech.music.Tuning
import kotlinx.coroutines.delay
import kotlinx.coroutines.flow.Flow
import kotlinx.coroutines.flow.MutableStateFlow
import kotlinx.coroutines.flow.asStateFlow
import kotlinx.coroutines.flow.catch
import kotlinx.coroutines.flow.firstOrNull
import kotlinx.coroutines.flow.map
import kotlinx.coroutines.flow.update
import kotlinx.coroutines.launch
import org.billthefarmer.mididriver.GeneralMidiConstants

/**
 * Activity that allows the user to select a tuning and tune their guitar, displaying a comparison of played notes
 * and the correct notes of the strings in the tuning.
 *
 * @author Rohan Khayech
 */
class TunerActivity : ComponentActivity() {

    /** View model used to hold the current tuner state. */
    private val vm: TunerActivityViewModel by viewModels()

    /** Handler used to check and request microphone permission. */
    private lateinit var ph: PermissionHandler

    /** MIDI controller used to play guitar notes. */
    private lateinit var midi: MidiController

    /** User preferences for the tuner. */
    private lateinit var prefs: Flow<TunerPreferences>

    /** Callback used to dismiss tuning selection screen when the back button is pressed. */
    private lateinit var dismissTuningSelectorOnBack: OnBackPressedCallback

    /** Callback used to dismiss configure tuning panel when the back button is pressed. */
    private lateinit var dismissConfigurePanelOnBack: OnBackPressedCallback

    /** Google Play review manager. */
    private lateinit var manager: ReviewManager

    /**
     * Called when activity is created.
     */
    @OptIn(ExperimentalMaterial3WindowSizeClassApi::class)
    override fun onCreate(savedInstanceState: Bundle?) {
        super.onCreate(savedInstanceState)

        if (Build.VERSION.SDK_INT >= Build.VERSION_CODES.R) {
            enableEdgeToEdge()
        }

        // Setup preferences
        prefs = tunerPreferenceDataStore.data
            .catch { e -> if (e is IOException) emit(emptyPreferences()) else throw e }
            .map(TunerPreferences::fromAndroidPreferences)

        // Setup permission handler.
        ph = PermissionHandler(this, Manifest.permission.RECORD_AUDIO)

        // Setup MIDI controller for note playback.
        midi = MidiController(vm.tuner.tuning.value.numStrings())

        // Load tunings
        lifecycleScope.launch {
            val firstLoad = vm.tuningList.loadTunings(this@TunerActivity)

            // Initialize edit mode and initial tuning state from preferences only on app load.
            if (firstLoad) prefs.firstOrNull()?.let { preferences ->
                vm.toggleEditMode(preferences.editModeDefault)

                // Switch to initial tuning
                when(preferences.initialTuning) {
                    InitialTuningType.PINNED -> when (vm.tuningList.pinned.value) {
                        is TuningEntry.InstrumentTuning -> setTuning(vm.tuningList.pinned.value.tuning!!)
                        is TuningEntry.ChromaticTuning -> vm.tuner.setChromatic(true)
                    }
                    InitialTuningType.LAST_USED -> vm.tuningList.lastUsed.value?.let {
                        when (it) {
                            is TuningEntry.InstrumentTuning -> setTuning(it.tuning)
                            is TuningEntry.ChromaticTuning -> vm.tuner.setChromatic(true)
                        }
                    }
                }
            }
        }

        // Setup custom back navigation.
        dismissConfigurePanelOnBack = onBackPressedDispatcher.addCallback(this,
            enabled = vm.configurePanelOpen.value,
        ) {
            dismissConfigurePanel()
        }

        dismissTuningSelectorOnBack = onBackPressedDispatcher.addCallback(this,
            enabled = vm.tuningSelectorOpen.value
        ) {
            dismissTuningSelector()
        }

        manager = ReviewManagerFactory.create(this)

        // Set UI content.
        setContent {
            val prefs by prefs.collectAsStateWithLifecycle(initialValue = TunerPreferences())

            AppTheme(fullBlack = prefs.useBlackTheme, dynamicColor = prefs.useDynamicColor) {
                val granted by ph.granted.collectAsStateWithLifecycle()
                val error by vm.tuner.error.collectAsStateWithLifecycle()
                if (granted && error == null) {
                    // Collect state.
                    val tuning by vm.tuner.tuning.collectAsStateWithLifecycle()
                    val noteOffset = vm.tuner.noteOffset.collectAsStateWithLifecycle()
                    val selectedString by vm.tuner.selectedString.collectAsStateWithLifecycle()
                    val selectedNote by vm.tuner.selectedNote.collectAsStateWithLifecycle()
                    val autoDetect by vm.tuner.autoDetect.collectAsStateWithLifecycle()
                    val chromatic by vm.tuner.chromatic.collectAsStateWithLifecycle()
                    val tuned by vm.tuner.tuned.collectAsStateWithLifecycle()
                    val noteTuned by vm.tuner.noteTuned.collectAsStateWithLifecycle()
                    val tuningSelectorOpen by vm.tuningSelectorOpen.collectAsStateWithLifecycle()
                    val configurePanelOpen by vm.configurePanelOpen.collectAsStateWithLifecycle()
                    val favTunings = vm.tuningList.favourites.collectAsStateWithLifecycle()
                    val editModeEnabled by vm.editModeEnabled.collectAsStateWithLifecycle()

                    // Calculate window size/orientation
                    val windowSizeClass = calculateWindowSizeClass(this)

                    val compact = remember(windowSizeClass) {
                        windowSizeClass.heightSizeClass == WindowHeightSizeClass.Compact &&
                            windowSizeClass.widthSizeClass == WindowWidthSizeClass.Compact
                    }

                    val expanded = remember(windowSizeClass) {
                        windowSizeClass.widthSizeClass == WindowWidthSizeClass.Expanded &&
                            windowSizeClass.heightSizeClass > WindowHeightSizeClass.Compact
                    }

                    // Dismiss configure panel if no longer compact.
                    LaunchedEffect(compact, configurePanelOpen) {
                        if (configurePanelOpen && !compact) dismissConfigurePanel()
                    }

                    // Dismiss tuning selector when switching to expanded view.
                    LaunchedEffect(expanded, tuningSelectorOpen) {
                        if (tuningSelectorOpen && expanded) dismissTuningSelector()
                    }

                    // Launch review prompt after tuning if conditions met.
                    var askedForReview by rememberSaveable { mutableStateOf(false) }
                    LaunchedEffect(tuned, askedForReview, prefs.showReviewPrompt, prefs.reviewPromptLaunches) {
                        if (
                            !askedForReview  // Only ask once per app session.
                            && prefs.showReviewPrompt  // Do not ask if user has disabled.
                            && prefs.reviewPromptLaunches < REVIEW_PROMPT_ATTEMPTS // Only ask a maximum of 3 times.
                            && tuned.all { it } // Only ask once all strings are in tune, as the user is likely finished using the app and satisfied.
                            && Math.random() < REVIEW_PROMPT_CHANCE // Only ask 30% of the time.
                        ) {
                            delay(1000)
                            launchReviewPrompt()
                            askedForReview = true
                        }
                    }

                    // Display UI content.
                    MainLayout(
                        windowSizeClass = windowSizeClass,
                        compact = compact,
                        expanded = expanded,
                        tuning = if (chromatic) TuningEntry.ChromaticTuning else TuningEntry.InstrumentTuning(tuning),
                        noteOffset = noteOffset,
                        selectedString = selectedString,
                        selectedNote = selectedNote,
                        tuned = tuned,
                        noteTuned = noteTuned,
                        autoDetect = autoDetect,
                        chromatic = chromatic,
                        favTunings = favTunings,
                        getCustomName = {
                            vm.tuningList.run {
                                this@MainLayout.getCustomName()
                            }
                        },
                        prefs = prefs,
                        tuningList = vm.tuningList,
                        tuningSelectorOpen = tuningSelectorOpen,
                        configurePanelOpen = configurePanelOpen,
                        onSelectString = remember(prefs.enableStringSelectSound) {
                            {
                                vm.tuner.selectString(it)
                                // Play sound on string selection.
                                if (prefs.enableStringSelectSound) playStringSelectSound(it)
                            }
                        },
                        onSelectTuning = ::setTuning,
                        onSelectChromatic = { vm.tuner.setChromatic(true) },
                        onSelectNote = remember(prefs.enableStringSelectSound) {
                            {
                                vm.tuner.selectNote(it)
                                // Play sound on string selection.
                                if (prefs.enableStringSelectSound) playNoteSelectSound(it)
                            }
                        },
                        onTuneUpString = vm.tuner::tuneStringUp,
                        onTuneDownString = vm.tuner::tuneStringDown,
                        onTuneUpTuning = vm.tuner::tuneUp,
                        onTuneDownTuning = vm.tuner::tuneDown,
                        onAutoChanged = vm.tuner::setAutoDetect,
                        onTuned = remember(prefs.enableInTuneSound) {
                            {
                                vm.tuner.setTuned()
                                // Play sound when string tuned.
                                if (prefs.enableInTuneSound) playInTuneSound()
                            }
                        },
                        onOpenTuningSelector = ::openTuningSelector,
                        onSettingsPressed = ::openSettings,
                        onConfigurePressed = ::openConfigurePanel,
                        onSelectTuningFromList = ::selectTuning,
                        onSelectChromaticFromList = ::selectChromatic,
                        onDismissTuningSelector = ::dismissTuningSelector,
                        onDismissConfigurePanel = ::dismissConfigurePanel,
                        onEditModeChanged = vm::toggleEditMode,
                        editModeEnabled = editModeEnabled
                    )
                } else if (!granted) {
                    // Audio permission not granted, show permission rationale.
                    val firstRequest by ph.firstRequest.collectAsStateWithLifecycle()
                    TunerPermissionScreen(
                        canRequest = firstRequest,
                        onSettingsPressed = ::openSettings,
                        onRequestPermission = ph::request,
                        onOpenPermissionSettings = ::openPermissionSettings,
                    )
                } else {
                    TunerErrorScreen(error, ::openSettings)
                }
            }
        }

        // Keep the screen on while tuning.
        window.addFlags(WindowManager.LayoutParams.FLAG_KEEP_SCREEN_ON)
    }

    /** Called when the activity resumes after being paused. */
    override fun onResume() {
        // Call superclass.
        super.onResume()

        // Start midi driver.
        midi.start()

        // Start the tuner if no panels are open.
        if (!vm.tuningSelectorOpen.value && !vm.configurePanelOpen.value) {
            try {
                vm.tuner.start(ph)
            } catch (_: Exception) {
                // Catch and ignore, error will be displayed in the UI.
            }
        }
    }

    /** Called when the activity is paused but still visible. */
    override fun onPause() {
        // Stop the tuner.
        vm.tuner.stop()

        // Stop midi driver.
        midi.stop()

        // Call superclass.
        super.onPause()
    }

    /** Called when the activity is no longer visible. */
    override fun onStop() {
        // Save tunings.
        vm.tuningList.saveTunings(this)

        // Call superclass
        super.onStop()
    }

    /** Plays the string selection sound for the specified [string]. */
    private fun playStringSelectSound(string: Int) {
        midi.playNote(
            string,
            MidiController.noteIndexToMidi(vm.tuner.tuning.value.getString(string).rootNoteIndex),
            150,
            vm.tuner.tuning.value.instrument.midiInstrument
        )
    }

    /** Plays the note selection sound for the specified [noteIndex]. */
    private fun playNoteSelectSound(noteIndex: Int) {
        midi.playNote(
            0,
            MidiController.noteIndexToMidi(noteIndex),
            150,
            Instrument.GUITAR.midiInstrument
        )
    }

    /** Plays the in tune sound for the selected string. */
    private fun playInTuneSound() {
        val string = vm.tuner.selectedString.value
        midi.playNote(
            string,
            MidiController.noteIndexToMidi(vm.tuner.tuning.value.getString(string).rootNoteIndex) + 12,
            50,
            GeneralMidiConstants.MARIMBA
        )
    }

    /**
     * Opens the configure tuning panel, and stops the tuner.
     */
    private fun openConfigurePanel() {
        dismissConfigurePanelOnBack.isEnabled = true
        vm.openConfigurePanel()
        vm.tuner.stop()
    }

    /**
     * Opens the tuning selection screen, and stops the tuner.
     */
    private fun openTuningSelector() {
        dismissTuningSelectorOnBack.isEnabled = true
        vm.openTuningSelector()
        vm.tuner.stop()
    }

    /**
     * Dismisses the tuning selection screen and restarts the tuner if no other panel is open.
     */
    private fun dismissTuningSelector() {
        dismissTuningSelectorOnBack.isEnabled = false
        vm.dismissTuningSelector()
        if (!vm.configurePanelOpen.value) {
            try {
                vm.tuner.start(ph)
            } catch(_: Exception) {}
        }
    }

    /** Dismisses the configure panel and restarts the tuner if no other panel is open. */
    private fun dismissConfigurePanel() {
        dismissConfigurePanelOnBack.isEnabled = false
        vm.dismissConfigurePanel()
        if (!vm.tuningSelectorOpen.value) {
            try {
                vm.tuner.start(ph)
            } catch (_: Exception) {}
        }
    }

    /**
     * Sets the current tuning to the [tuning] selected on the tuning
     * selection screen, restarts the tuner if no other panel is open,
     * and recreates the MIDI driver if necessary.
     */
    private fun selectTuning(tuning: Tuning) {
        // Consume back stack entry.
        dismissTuningSelectorOnBack.isEnabled = false

        // Recreate MIDI driver if number of strings different.
        checkAndRecreateMidiDriver(tuning)

        // Select the tuning.
        vm.selectTuning(tuning)

        // Start tuner if no other panel is open.
        if (!vm.configurePanelOpen.value) {
            try {
                vm.tuner.start(ph)
            } catch(_: Exception) {}
        }
    }

    /**
     * Sets chromatic mode on as selected on the tuning selection screen
     * and restarts the tuner if no other panel is open.
     */
    private fun selectChromatic() {
        // Consume back stack entry.
        dismissTuningSelectorOnBack.isEnabled = false

        // Select the tuning.
        vm.selectChromatic()

        // Start tuner if no other panel is open.
        if (!vm.configurePanelOpen.value) {
            try {
                vm.tuner.start(ph)
            } catch(_: Exception) {}
        }
    }

    /**
     * Sets the current tuning to the [tuning] specified,
     * and recreates the MIDI driver if necessary.
     */
    private fun setTuning(tuning: Tuning) {
        // Recreate MIDI driver if number of strings different.
        checkAndRecreateMidiDriver(tuning)

        // Select the tuning.
        vm.tuner.setTuning(tuning)
    }

    /**
     * Recreates the MIDI driver when the number of strings
     * in the new tuning is different from the current tuning.
     *
     * @param newTuning The new selected tuning.
     */
    private fun checkAndRecreateMidiDriver(newTuning: Tuning) {
        if (newTuning.numStrings() != vm.tuner.tuning.value.numStrings()) {
            midi.stop()
            midi = MidiController(newTuning.numStrings())
            midi.start()
        }
    }

    /** Opens the tuner settings activity. */
    private fun openSettings() {
        val intent = Intent(this, SettingsActivity::class.java)
        intent.putExtra(SettingsActivity.EXTRA_PINNED, vm.tuningList.pinned.value.name)
        startActivity(intent)
    }

    /** Opens the permission settings screen in the device settings. */
    private fun openPermissionSettings() {
        startActivity(
            Intent(
                ACTION_APPLICATION_DETAILS_SETTINGS,
                Uri.fromParts("package", packageName, null)
            )
        )
    }

    /** Launches a prompt for the user to review the app on Google Play. */
    private fun launchReviewPrompt() {
        val request = manager.requestReviewFlow()
        request.addOnCompleteListener { task ->
            if (task.isSuccessful) {
                val reviewInfo = task.result
                manager.launchReviewFlow(this, reviewInfo)
                    .addOnCompleteListener {
                        // Increment launches counter.
                        lifecycleScope.launch {
                            tunerPreferenceDataStore.edit { prefs ->
                                prefs[TunerPreferences.REVIEW_PROMPT_LAUNCHES_KEY] = (
                                    (prefs[TunerPreferences.REVIEW_PROMPT_LAUNCHES_KEY]?.toIntOrNull() ?: 0)
                                        + 1
                                ).toString()
                            }
                        }

                    }
            }
        }
    }
}

/** View model used to hold the current tuner and UI state. */
@VisibleForTesting
class TunerActivityViewModel : ViewModel() {
    /** Tuner used for audio processing and note comparison. */
    val tuner = Tuner()

    /** State holder containing the lists of favourite and custom tunings. */
    val tuningList = TuningList(tuner.tuning.value, viewModelScope)

    /** Mutable backing property for [tuningSelectorOpen]. */
    private val _tuningSelectorOpen = MutableStateFlow(false)

    /** Whether the tuning selection screen is currently open. */
    val tuningSelectorOpen = _tuningSelectorOpen.asStateFlow()

    /** Mutable backing property for [configurePanelOpen]. */
    private val _configurePanelOpen = MutableStateFlow(false)

    /**
     * Whether the configure tuning panel is currently open.
     */
    val configurePanelOpen = _configurePanelOpen.asStateFlow()

    /** Mutable backing property for [editModeEnabled]. */
    private val _editModeEnabled = MutableStateFlow(false)

    /** Whether the edit mode is currently enabled. */
    val editModeEnabled = _editModeEnabled.asStateFlow()

    /** Toggles the edit mode state. */
    fun toggleEditMode(enabled: Boolean) {
        _editModeEnabled.update { enabled }
    }

    /** Runs when the view model is instantiated. */
    init {
        // Update the tuning list when the tuner's tuning is updated.
        viewModelScope.launch {
            tuner.tuning.collect {
                tuningList.setCurrent(TuningEntry.InstrumentTuning(it))
            }
        }
        viewModelScope.launch {
            tuner.chromatic.collect {
                tuningList.setCurrent(TuningEntry.ChromaticTuning)
            }
        }

        // Update tuner when the current selection in the tuning list is updated.
        viewModelScope.launch {
            tuningList.current.collect {
                it?.let {
                    when (it) {
                        is TuningEntry.InstrumentTuning -> tuner.setTuning(it.tuning)
                        is TuningEntry.ChromaticTuning -> tuner.setChromatic(true)
                    }
                }
            }
        }
    }

    /** Opens the tuning selection screen. */
    fun openTuningSelector() {
        _tuningSelectorOpen.update { true }
    }

    /**
     * Opens the configure tuning panel.
     */
    fun openConfigurePanel() {
        _configurePanelOpen.update { true }
    }

    /** Dismisses the tuning selection screen. */
    fun dismissTuningSelector() {
        _tuningSelectorOpen.update { false }
    }

    /**
     * Dismisses the configure tuning panel.
     */
    fun dismissConfigurePanel() {
        _configurePanelOpen.update { false }
    }

    /** Sets the current tuning to that selected in the tuning selection screen and dismisses it. */
    fun selectTuning(tuning: Tuning) {
        _tuningSelectorOpen.update { false }
        tuner.setTuning(tuning)
    }
<<<<<<< HEAD

    /** Sets the current tuning to chromatic as selected in the tuning selection screen and dismisses it. */
    fun selectChromatic() {
        _tuningSelectorOpen.update { false }
        tuner.setChromatic(true)
    }
}
=======
}

/** Probability of showing the review prompt once all strings are in tune. */
private const val REVIEW_PROMPT_CHANCE = 0.3
>>>>>>> 2965f9d7
<|MERGE_RESOLUTION|>--- conflicted
+++ resolved
@@ -619,7 +619,6 @@
         _tuningSelectorOpen.update { false }
         tuner.setTuning(tuning)
     }
-<<<<<<< HEAD
 
     /** Sets the current tuning to chromatic as selected in the tuning selection screen and dismisses it. */
     fun selectChromatic() {
@@ -627,9 +626,6 @@
         tuner.setChromatic(true)
     }
 }
-=======
-}
 
 /** Probability of showing the review prompt once all strings are in tune. */
-private const val REVIEW_PROMPT_CHANCE = 0.3
->>>>>>> 2965f9d7
+private const val REVIEW_PROMPT_CHANCE = 0.3
/*
 * Choona - Guitar Tuner
 * Copyright (C) 2025 Rohan Khayech
 *
 * This program is free software: you can redistribute it and/or modify
 * it under the terms of the GNU General Public License as published by
 * the Free Software Foundation, either version 3 of the License, or
 * (at your option) any later version.
 *
 * This program is distributed in the hope that it will be useful,
 * but WITHOUT ANY WARRANTY; without even the implied warranty of
 * MERCHANTABILITY or FITNESS FOR A PARTICULAR PURPOSE.  See the
 * GNU General Public License for more details.
 *
 * You should have received a copy of the GNU General Public License
 * along with this program.  If not, see <https://www.gnu.org/licenses/>.
 */

package com.rohankhayech.choona.view.activity

import java.io.IOException
import android.Manifest
import android.content.Intent
import android.net.Uri
import android.os.Bundle
import android.provider.Settings.ACTION_APPLICATION_DETAILS_SETTINGS
import android.view.WindowManager
import androidx.activity.ComponentActivity
import androidx.activity.OnBackPressedCallback
import androidx.activity.addCallback
import androidx.activity.compose.setContent
import androidx.activity.enableEdgeToEdge
import androidx.activity.viewModels
<<<<<<< HEAD
=======
import androidx.annotation.VisibleForTesting
import androidx.appcompat.app.AppCompatActivity
>>>>>>> d6375b0c
import androidx.compose.material3.windowsizeclass.ExperimentalMaterial3WindowSizeClassApi
import androidx.compose.material3.windowsizeclass.WindowHeightSizeClass
import androidx.compose.material3.windowsizeclass.WindowWidthSizeClass
import androidx.compose.material3.windowsizeclass.calculateWindowSizeClass
import androidx.compose.runtime.LaunchedEffect
import androidx.compose.runtime.getValue
import androidx.compose.runtime.remember
import androidx.datastore.preferences.core.emptyPreferences
import androidx.lifecycle.ViewModel
import androidx.lifecycle.compose.collectAsStateWithLifecycle
import androidx.lifecycle.lifecycleScope
import androidx.lifecycle.viewModelScope
import com.rohankhayech.choona.controller.midi.MidiController
import com.rohankhayech.choona.controller.tuner.Tuner
import com.rohankhayech.choona.model.preferences.InitialTuningType
import com.rohankhayech.choona.model.preferences.TunerPreferences
import com.rohankhayech.choona.model.preferences.tunerPreferenceDataStore
import com.rohankhayech.choona.model.tuning.TuningList
import com.rohankhayech.choona.view.PermissionHandler
import com.rohankhayech.choona.view.screens.MainLayout
import com.rohankhayech.choona.view.screens.TunerPermissionScreen
import com.rohankhayech.choona.view.theme.AppTheme
import com.rohankhayech.music.Tuning
import kotlinx.coroutines.flow.Flow
import kotlinx.coroutines.flow.MutableStateFlow
import kotlinx.coroutines.flow.asStateFlow
import kotlinx.coroutines.flow.catch
import kotlinx.coroutines.flow.firstOrNull
import kotlinx.coroutines.flow.map
import kotlinx.coroutines.flow.update
import kotlinx.coroutines.launch
import org.billthefarmer.mididriver.GeneralMidiConstants

/**
 * Activity that allows the user to select a tuning and tune their guitar, displaying a comparison of played notes
 * and the correct notes of the strings in the tuning.
 *
 * @author Rohan Khayech
 */
class TunerActivity : ComponentActivity() {

    /** View model used to hold the current tuner state. */
    private val vm: TunerActivityViewModel by viewModels()

    /** Handler used to check and request microphone permission. */
    private lateinit var ph: PermissionHandler

    /** MIDI controller used to play guitar notes. */
    private lateinit var midi: MidiController

    /** User preferences for the tuner. */
    private lateinit var prefs: Flow<TunerPreferences>

    /** Callback used to dismiss tuning selection screen when the back button is pressed. */
    private lateinit var dismissTuningSelectorOnBack: OnBackPressedCallback

    /** Callback used to dismiss configure tuning panel when the back button is pressed. */
    private lateinit var dismissConfigurePanelOnBack: OnBackPressedCallback

    /**
     * Called when activity is created.
     */
    @OptIn(ExperimentalMaterial3WindowSizeClassApi::class)
    override fun onCreate(savedInstanceState: Bundle?) {
        enableEdgeToEdge()
        super.onCreate(savedInstanceState)

        // Setup preferences
        prefs = tunerPreferenceDataStore.data
            .catch { e -> if (e is IOException) emit(emptyPreferences()) else throw e }
            .map(TunerPreferences::fromAndroidPreferences)

        // Setup permission handler.
        ph = PermissionHandler(this, Manifest.permission.RECORD_AUDIO)

        // Setup MIDI controller for note playback.
        midi = MidiController(vm.tuner.tuning.value.numStrings())

        // Load tunings
        lifecycleScope.launch {
            vm.tuningList.loadTunings(this@TunerActivity)

            // Switch to initial tuning
            prefs.firstOrNull()?.let { preferences ->
                when(preferences.initialTuning) {
                    InitialTuningType.PINNED -> setTuning(vm.tuningList.pinned.value)
                    InitialTuningType.LAST_USED -> vm.tuningList.lastUsed.value?.let { setTuning(it) }
                }
            }
        }

        // Setup custom back navigation.
        dismissConfigurePanelOnBack = onBackPressedDispatcher.addCallback(this,
            enabled = vm.configurePanelOpen.value,
        ) {
            dismissConfigurePanel()
        }

        dismissTuningSelectorOnBack = onBackPressedDispatcher.addCallback(this,
            enabled = vm.tuningSelectorOpen.value
        ) {
            dismissTuningSelector()
        }

        // Initialize edit mode state from preferences only on app load.
        lifecycleScope.launch {
            prefs.firstOrNull()?.let { preferences ->
                vm.toggleEditMode(preferences.editModeDefault)
            }
        }

        // Set UI content.
        setContent {
            val prefs by prefs.collectAsStateWithLifecycle(initialValue = TunerPreferences())

            AppTheme(fullBlack = prefs.useBlackTheme) {
                val granted by ph.granted.collectAsStateWithLifecycle()
                if (granted) {
                    // Collect state.
                    val tuning by vm.tuner.tuning.collectAsStateWithLifecycle()
                    val noteOffset = vm.tuner.noteOffset.collectAsStateWithLifecycle()
                    val selectedString by vm.tuner.selectedString.collectAsStateWithLifecycle()
                    val autoDetect by vm.tuner.autoDetect.collectAsStateWithLifecycle()
                    val tuned by vm.tuner.tuned.collectAsStateWithLifecycle()
                    val tuningSelectorOpen by vm.tuningSelectorOpen.collectAsStateWithLifecycle()
                    val configurePanelOpen by vm.configurePanelOpen.collectAsStateWithLifecycle()
                    val favTunings = vm.tuningList.favourites.collectAsStateWithLifecycle()
                    val customTunings = vm.tuningList.custom.collectAsStateWithLifecycle()
                    val editModeEnabled by vm.editModeEnabled.collectAsStateWithLifecycle()

                    // Calculate window size/orientation
                    val windowSizeClass = calculateWindowSizeClass(this)

                    val compact = remember(windowSizeClass) {
                        windowSizeClass.heightSizeClass == WindowHeightSizeClass.Compact &&
                            windowSizeClass.widthSizeClass == WindowWidthSizeClass.Compact
                    }

                    val expanded = remember(windowSizeClass) {
                        windowSizeClass.widthSizeClass == WindowWidthSizeClass.Expanded &&
                            windowSizeClass.heightSizeClass > WindowHeightSizeClass.Compact
                    }

                    // Dismiss configure panel if no longer compact.
                    LaunchedEffect(compact, configurePanelOpen) {
                        if (configurePanelOpen && !compact) dismissConfigurePanel()
                    }

                    // Dismiss tuning selector when switching to expanded view.
                    LaunchedEffect(expanded, tuningSelectorOpen) {
                        if (tuningSelectorOpen && expanded) dismissTuningSelector()
                    }

                    // Display UI content.
                    MainLayout(
                        windowSizeClass = windowSizeClass,
                        compact = compact,
                        expanded = expanded,
                        tuning = tuning,
                        noteOffset = noteOffset,
                        selectedString = selectedString,
                        tuned = tuned,
                        autoDetect = autoDetect,
                        favTunings = favTunings,
                        customTunings = customTunings,
                        prefs = prefs,
                        tuningList = vm.tuningList,
                        tuningSelectorOpen = tuningSelectorOpen,
                        configurePanelOpen = configurePanelOpen,
                        onSelectString = remember(prefs.enableStringSelectSound) {
                            {
                                vm.tuner.selectString(it)
                                // Play sound on string selection.
                                if (prefs.enableStringSelectSound) playStringSelectSound(it)
                            }
                        },
                        onSelectTuning = ::setTuning,
                        onTuneUpString = vm.tuner::tuneStringUp,
                        onTuneDownString = vm.tuner::tuneStringDown,
                        onTuneUpTuning = vm.tuner::tuneUp,
                        onTuneDownTuning = vm.tuner::tuneDown,
                        onAutoChanged = vm.tuner::setAutoDetect,
                        onTuned = remember(prefs.enableInTuneSound) {
                            {
                                vm.tuner.setTuned()
                                // Play sound when string tuned.
                                if (prefs.enableInTuneSound) playInTuneSound()
                            }
                        },
                        onOpenTuningSelector = ::openTuningSelector,
                        onSettingsPressed = ::openSettings,
                        onConfigurePressed = ::openConfigurePanel,
                        onSelectTuningFromList = ::selectTuning,
                        onDismissTuningSelector = ::dismissTuningSelector,
                        onDismissConfigurePanel = ::dismissConfigurePanel,
                        onEditModeChanged = vm::toggleEditMode,
                        editModeEnabled = editModeEnabled
                    )
                } else {
                    // Audio permission not granted, show permission rationale.
                    val firstRequest by ph.firstRequest.collectAsStateWithLifecycle()
                    TunerPermissionScreen(
                        canRequest = firstRequest,
                        onSettingsPressed = ::openSettings,
                        onRequestPermission = ph::request,
                        onOpenPermissionSettings = ::openPermissionSettings,
                    )
                }
            }
        }

        // Keep the screen on while tuning.
        window.addFlags(WindowManager.LayoutParams.FLAG_KEEP_SCREEN_ON)
    }

    /** Called when the activity resumes after being paused. */
    override fun onResume() {
        // Call superclass.
        super.onResume()

        // Start midi driver.
        midi.start()

        // Start the tuner if no panels are open.
        if (!vm.tuningSelectorOpen.value && !vm.configurePanelOpen.value) {
            try {
                vm.tuner.start(ph)
            } catch (_: IllegalStateException) {
            }
        }
    }

    /** Called when the activity is paused but still visible. */
    override fun onPause() {
        // Stop the tuner.
        vm.tuner.stop()

        // Stop midi driver.
        midi.stop()

        // Call superclass.
        super.onPause()
    }

    /** Called when the activity is no longer visible. */
    override fun onStop() {
        // Save tunings.
        vm.tuningList.saveTunings(this)

        // Call superclass
        super.onStop()
    }

    /** Plays the string selection sound for the specified [string]. */
    private fun playStringSelectSound(string: Int) {
        midi.playNote(
            string,
            MidiController.noteIndexToMidi(vm.tuner.tuning.value.getString(string).rootNoteIndex),
            150,
            vm.tuner.tuning.value.instrument.midiInstrument
        )
    }

    /** Plays the in tune sound for the selected string. */
    private fun playInTuneSound() {
        val string = vm.tuner.selectedString.value
        midi.playNote(
            string,
            MidiController.noteIndexToMidi(vm.tuner.tuning.value.getString(string).rootNoteIndex) + 12,
            50,
            GeneralMidiConstants.MARIMBA
        )
    }

    /**
     * Opens the configure tuning panel, and stops the tuner.
     */
    private fun openConfigurePanel() {
        dismissConfigurePanelOnBack.isEnabled = true
        vm.openConfigurePanel()
        vm.tuner.stop()
    }

    /**
     * Opens the tuning selection screen, and stops the tuner.
     */
    private fun openTuningSelector() {
        dismissTuningSelectorOnBack.isEnabled = true
        vm.openTuningSelector()
        vm.tuner.stop()
    }

    /**
     * Dismisses the tuning selection screen and restarts the tuner if no other panel is open.
     */
    private fun dismissTuningSelector() {
        dismissTuningSelectorOnBack.isEnabled = false
        vm.dismissTuningSelector()
        if (!vm.configurePanelOpen.value) {
            try {
                vm.tuner.start(ph)
            } catch(_: IllegalStateException) {}
        }
    }

    /** Dismisses the configure panel and restarts the tuner if no other panel is open. */
    private fun dismissConfigurePanel() {
        dismissConfigurePanelOnBack.isEnabled = false
        vm.dismissConfigurePanel()
        if (!vm.tuningSelectorOpen.value) {
            try {
                vm.tuner.start(ph)
            } catch (_: IllegalStateException) {}
        }
    }

    /**
     * Sets the current tuning to the [tuning] selected on the tuning
     * selection screen, restarts the tuner if no other panel is open,
     * and recreates the MIDI driver if necessary.
     */
    private fun selectTuning(tuning: Tuning) {
        // Consume back stack entry.
        dismissTuningSelectorOnBack.isEnabled = false

        // Recreate MIDI driver if number of strings different.
        checkAndRecreateMidiDriver(tuning)

        // Select the tuning.
        vm.selectTuning(tuning)

        // Start tuner if no other panel is open.
        if (!vm.configurePanelOpen.value) {
            try {
                vm.tuner.start(ph)
            } catch(_: IllegalStateException) {}
        }
    }

    /**
     * Sets the current tuning to the [tuning] specified,
     * and recreates the MIDI driver if necessary.
     */
    private fun setTuning(tuning: Tuning) {
        // Recreate MIDI driver if number of strings different.
        checkAndRecreateMidiDriver(tuning)

        // Select the tuning.
        vm.tuner.setTuning(tuning)
    }

    /**
     * Recreates the MIDI driver when the number of strings
     * in the new tuning is different from the current tuning.
     *
     * @param newTuning The new selected tuning.
     */
    private fun checkAndRecreateMidiDriver(newTuning: Tuning) {
        if (newTuning.numStrings() != vm.tuner.tuning.value.numStrings()) {
            midi.stop()
            midi = MidiController(newTuning.numStrings())
            midi.start()
        }
    }

    /** Opens the tuner settings activity. */
    private fun openSettings() {
        val intent = Intent(this, SettingsActivity::class.java)
        intent.putExtra(SettingsActivity.EXTRA_PINNED, vm.tuningList.pinned.value.fullName)
        startActivity(intent)
    }

    /** Opens the permission settings screen in the device settings. */
    private fun openPermissionSettings() {
        startActivity(
            Intent(
                ACTION_APPLICATION_DETAILS_SETTINGS,
                Uri.fromParts("package", packageName, null)
            )
        )
    }
}

/** View model used to hold the current tuner and UI state. */
@VisibleForTesting
class TunerActivityViewModel : ViewModel() {
    /** Tuner used for audio processing and note comparison. */
    val tuner = Tuner()

    /** State holder containing the lists of favourite and custom tunings. */
    val tuningList = TuningList(tuner.tuning.value, viewModelScope)

    /** Mutable backing property for [tuningSelectorOpen]. */
    private val _tuningSelectorOpen = MutableStateFlow(false)

    /** Whether the tuning selection screen is currently open. */
    val tuningSelectorOpen = _tuningSelectorOpen.asStateFlow()

    /** Mutable backing property for [configurePanelOpen]. */
    private val _configurePanelOpen = MutableStateFlow(false)

    /**
     * Whether the configure tuning panel is currently open.
     */
    val configurePanelOpen = _configurePanelOpen.asStateFlow()

    /** Mutable backing property for [editModeEnabled]. */
    private val _editModeEnabled = MutableStateFlow(false)

    /** Whether the edit mode is currently enabled. */
    val editModeEnabled = _editModeEnabled.asStateFlow()

    /** Toggles the edit mode state. */
    fun toggleEditMode(enabled: Boolean) {
        _editModeEnabled.update { enabled }
    }

    /** Runs when the view model is instantiated. */
    init {
        // Update tuner when the current selection in the tuning list is updated.
        viewModelScope.launch {
            tuner.tuning.collect {
                tuningList.setCurrent(it)
            }
        }
        // Update the tuning list when the tuner's tuning is updated.
        viewModelScope.launch {
            tuningList.current.collect {
                it?.let { tuner.setTuning(it) }
            }
        }
    }

    /** Opens the tuning selection screen. */
    fun openTuningSelector() {
        _tuningSelectorOpen.update { true }
    }

    /**
     * Opens the configure tuning panel.
     */
    fun openConfigurePanel() {
        _configurePanelOpen.update { true }
    }

    /** Dismisses the tuning selection screen. */
    fun dismissTuningSelector() {
        _tuningSelectorOpen.update { false }
    }

    /**
     * Dismisses the configure tuning panel.
     */
    fun dismissConfigurePanel() {
        _configurePanelOpen.update { false }
    }

    /** Sets the current tuning to that selected in the tuning selection screen and dismisses it. */
    fun selectTuning(tuning: Tuning) {
        _tuningSelectorOpen.update { false }
        tuner.setTuning(tuning)
    }
}<|MERGE_RESOLUTION|>--- conflicted
+++ resolved
@@ -31,11 +31,8 @@
 import androidx.activity.compose.setContent
 import androidx.activity.enableEdgeToEdge
 import androidx.activity.viewModels
-<<<<<<< HEAD
-=======
 import androidx.annotation.VisibleForTesting
 import androidx.appcompat.app.AppCompatActivity
->>>>>>> d6375b0c
 import androidx.compose.material3.windowsizeclass.ExperimentalMaterial3WindowSizeClassApi
 import androidx.compose.material3.windowsizeclass.WindowHeightSizeClass
 import androidx.compose.material3.windowsizeclass.WindowWidthSizeClass
@@ -100,8 +97,9 @@
      */
     @OptIn(ExperimentalMaterial3WindowSizeClassApi::class)
     override fun onCreate(savedInstanceState: Bundle?) {
+        super.onCreate(savedInstanceState)
+
         enableEdgeToEdge()
-        super.onCreate(savedInstanceState)
 
         // Setup preferences
         prefs = tunerPreferenceDataStore.data

/*
 * Choona - Guitar Tuner
 * Copyright (C) 2025 Rohan Khayech
 *
 * This program is free software: you can redistribute it and/or modify
 * it under the terms of the GNU General Public License as published by
 * the Free Software Foundation, either version 3 of the License, or
 * (at your option) any later version.
 *
 * This program is distributed in the hope that it will be useful,
 * but WITHOUT ANY WARRANTY; without even the implied warranty of
 * MERCHANTABILITY or FITNESS FOR A PARTICULAR PURPOSE.  See the
 * GNU General Public License for more details.
 *
 * You should have received a copy of the GNU General Public License
 * along with this program.  If not, see <https://www.gnu.org/licenses/>.
 */

package com.rohankhayech.choona.view.activity

import java.io.IOException
import android.Manifest
import android.content.Intent
import android.net.Uri
import android.os.Build
import android.os.Bundle
import android.provider.Settings.ACTION_APPLICATION_DETAILS_SETTINGS
import android.view.WindowManager
import androidx.activity.ComponentActivity
import androidx.activity.OnBackPressedCallback
import androidx.activity.addCallback
import androidx.activity.compose.setContent
import androidx.activity.enableEdgeToEdge
import androidx.activity.viewModels
import androidx.annotation.VisibleForTesting
import androidx.compose.material3.windowsizeclass.ExperimentalMaterial3WindowSizeClassApi
import androidx.compose.material3.windowsizeclass.WindowHeightSizeClass
import androidx.compose.material3.windowsizeclass.WindowWidthSizeClass
import androidx.compose.material3.windowsizeclass.calculateWindowSizeClass
import androidx.compose.runtime.LaunchedEffect
import androidx.compose.runtime.getValue
import androidx.compose.runtime.mutableStateOf
import androidx.compose.runtime.remember
import androidx.compose.runtime.saveable.rememberSaveable
import androidx.compose.runtime.setValue
import androidx.datastore.preferences.core.emptyPreferences
import androidx.lifecycle.ViewModel
import androidx.lifecycle.compose.collectAsStateWithLifecycle
import androidx.lifecycle.lifecycleScope
import androidx.lifecycle.viewModelScope
import com.rohankhayech.choona.BuildConfig
import com.rohankhayech.choona.R
import com.rohankhayech.choona.controller.midi.MidiController
import com.rohankhayech.choona.controller.play.ReviewController
import com.rohankhayech.choona.controller.play.ReviewControllerImpl
import com.rohankhayech.choona.controller.tuner.Tuner
import com.rohankhayech.choona.model.preferences.InitialTuningType
import com.rohankhayech.choona.model.preferences.TunerPreferences
import com.rohankhayech.choona.model.preferences.TunerPreferences.Companion.REVIEW_PROMPT_ATTEMPTS
import com.rohankhayech.choona.model.preferences.tunerPreferenceDataStore
import com.rohankhayech.choona.model.tuning.TuningEntry
import com.rohankhayech.choona.model.tuning.TuningList
import com.rohankhayech.choona.view.PermissionHandler
import com.rohankhayech.choona.view.screens.MainLayout
import com.rohankhayech.choona.view.screens.TunerErrorScreen
import com.rohankhayech.choona.view.screens.TunerPermissionScreen
import com.rohankhayech.choona.view.theme.AppTheme
import com.rohankhayech.music.Instrument
import com.rohankhayech.music.Tuning
import kotlinx.coroutines.delay
import kotlinx.coroutines.flow.Flow
import kotlinx.coroutines.flow.MutableStateFlow
import kotlinx.coroutines.flow.asStateFlow
import kotlinx.coroutines.flow.catch
import kotlinx.coroutines.flow.firstOrNull
import kotlinx.coroutines.flow.map
import kotlinx.coroutines.flow.update
import kotlinx.coroutines.launch
import org.billthefarmer.mididriver.GeneralMidiConstants

/**
 * Activity that allows the user to select a tuning and tune their guitar, displaying a comparison of played notes
 * and the correct notes of the strings in the tuning.
 *
 * @author Rohan Khayech
 */
class TunerActivity : ComponentActivity() {

    /** View model used to hold the current tuner state. */
    private val vm: TunerActivityViewModel by viewModels()

    /** Handler used to check and request microphone permission. */
    private lateinit var ph: PermissionHandler

    /** MIDI controller used to play guitar notes. */
    private lateinit var midi: MidiController

    /** User preferences for the tuner. */
    private lateinit var prefs: Flow<TunerPreferences>

    /** Callback used to dismiss tuning selection screen when the back button is pressed. */
    private lateinit var dismissTuningSelectorOnBack: OnBackPressedCallback

    /** Callback used to dismiss configure tuning panel when the back button is pressed. */
    private lateinit var dismissConfigurePanelOnBack: OnBackPressedCallback

    /** Google Play review controller. */
    private lateinit var reviewController: ReviewController

    /**
     * Called when activity is created.
     */
    @OptIn(ExperimentalMaterial3WindowSizeClassApi::class)
    override fun onCreate(savedInstanceState: Bundle?) {
        super.onCreate(savedInstanceState)

        if (Build.VERSION.SDK_INT >= Build.VERSION_CODES.R) {
            enableEdgeToEdge()
        }

        // Setup preferences
        prefs = tunerPreferenceDataStore.data
            .catch { e -> if (e is IOException) emit(emptyPreferences()) else throw e }
            .map(TunerPreferences::fromAndroidPreferences)

        // Setup permission handler.
        ph = PermissionHandler(this, Manifest.permission.RECORD_AUDIO)

        // Setup MIDI controller for note playback.
        midi = MidiController(vm.tuner.tuning.value.numStrings())

        // Load tunings
        lifecycleScope.launch {
            val firstLoad = vm.tuningList.loadTunings(this@TunerActivity)

            // Initialize edit mode and initial tuning state from preferences only on app load.
            if (firstLoad) prefs.firstOrNull()?.let { preferences ->
                vm.setEditMode(preferences.editModeDefault)

                // Switch to initial tuning
                when(preferences.initialTuning) {
                    InitialTuningType.PINNED -> when (vm.tuningList.pinned.value) {
                        is TuningEntry.InstrumentTuning -> setTuning(vm.tuningList.pinned.value.tuning!!)
                        is TuningEntry.ChromaticTuning -> vm.tuner.setChromatic(true)
                    }
                    InitialTuningType.LAST_USED -> vm.tuningList.lastUsed.value?.let {
                        when (it) {
                            is TuningEntry.InstrumentTuning -> setTuning(it.tuning)
                            is TuningEntry.ChromaticTuning -> vm.tuner.setChromatic(true)
                        }
                    }
                }
            }
        }

        // Setup custom back navigation.
        dismissConfigurePanelOnBack = onBackPressedDispatcher.addCallback(this,
            enabled = vm.configurePanelOpen.value,
        ) {
            dismissConfigurePanel()
        }

        dismissTuningSelectorOnBack = onBackPressedDispatcher.addCallback(this,
            enabled = vm.tuningSelectorOpen.value
        ) {
            dismissTuningSelector()
        }

        reviewController = ReviewControllerImpl(this)

        // Set UI content.
        setContent {
            val prefs by prefs.collectAsStateWithLifecycle(initialValue = TunerPreferences())

            AppTheme(fullBlack = prefs.useBlackTheme, dynamicColor = prefs.useDynamicColor) {
                val granted by ph.granted.collectAsStateWithLifecycle()
                val error by vm.tuner.error.collectAsStateWithLifecycle()
                if (granted && error == null) {
                    // Collect state.
                    val tuning by vm.tuner.tuning.collectAsStateWithLifecycle()
                    val noteOffset = vm.tuner.noteOffset.collectAsStateWithLifecycle()
                    val selectedString by vm.tuner.selectedString.collectAsStateWithLifecycle()
                    val selectedNote by vm.tuner.selectedNote.collectAsStateWithLifecycle()
                    val autoDetect by vm.tuner.autoDetect.collectAsStateWithLifecycle()
                    val chromatic by vm.tuner.chromatic.collectAsStateWithLifecycle()
                    val tuned by vm.tuner.tuned.collectAsStateWithLifecycle()
                    val noteTuned by vm.tuner.noteTuned.collectAsStateWithLifecycle()
                    val tuningSelectorOpen by vm.tuningSelectorOpen.collectAsStateWithLifecycle()
                    val configurePanelOpen by vm.configurePanelOpen.collectAsStateWithLifecycle()
                    val favTunings = vm.tuningList.favourites.collectAsStateWithLifecycle()
                    val editModeEnabled by vm.editModeEnabled.collectAsStateWithLifecycle()

                    // Calculate window size/orientation
                    val windowSizeClass = calculateWindowSizeClass(this)

                    val compact = remember(windowSizeClass) {
                        windowSizeClass.heightSizeClass == WindowHeightSizeClass.Compact &&
                            windowSizeClass.widthSizeClass == WindowWidthSizeClass.Compact
                    }

                    val expanded = remember(windowSizeClass) {
                        windowSizeClass.widthSizeClass == WindowWidthSizeClass.Expanded &&
                            windowSizeClass.heightSizeClass > WindowHeightSizeClass.Compact
                    }

                    // Dismiss configure panel if no longer compact.
                    LaunchedEffect(compact, configurePanelOpen) {
                        if (configurePanelOpen && !compact) dismissConfigurePanel()
                    }

                    // Dismiss tuning selector when switching to expanded view.
                    LaunchedEffect(expanded, tuningSelectorOpen) {
                        if (tuningSelectorOpen && expanded) dismissTuningSelector()
                    }

                    // Launch review prompt after tuning if conditions met.
                    @Suppress("KotlinConstantConditions")
                    if (BuildConfig.FLAVOR == "play") {
                        var askedForReview by rememberSaveable { mutableStateOf(false) }
                        LaunchedEffect(tuned, askedForReview, prefs.showReviewPrompt, prefs.reviewPromptLaunches) {
                            if (
                                !askedForReview  // Only ask once per app session.
                                && prefs.showReviewPrompt  // Do not ask if user has disabled.
                                && prefs.reviewPromptLaunches < REVIEW_PROMPT_ATTEMPTS // Only ask a maximum of 3 times.
                                && tuned.all { it } // Only ask once all strings are in tune, as the user is likely finished using the app and satisfied.
                                && Math.random() < REVIEW_PROMPT_CHANCE // Only ask 30% of the time.
                            ) {
                                delay(1000)
                                launchReviewPrompt()
                                askedForReview = true
                            }
                        }
                    }

                    // Display UI content.
                    MainLayout(
                        windowSizeClass = windowSizeClass,
                        compact = compact,
                        expanded = expanded,
                        tuning = if (chromatic) TuningEntry.ChromaticTuning else TuningEntry.InstrumentTuning(tuning),
                        noteOffset = noteOffset,
                        selectedString = selectedString,
                        selectedNote = selectedNote,
                        tuned = tuned,
                        noteTuned = noteTuned,
                        autoDetect = autoDetect,
                        chromatic = chromatic,
                        favTunings = favTunings,
                        getCanonicalName = {
                            vm.tuningList.run {
                                this@MainLayout.getCanonicalName()
                            }
                        },
                        prefs = prefs,
                        tuningList = vm.tuningList,
                        tuningSelectorOpen = tuningSelectorOpen,
                        configurePanelOpen = configurePanelOpen,
                        onSelectString = remember(prefs.enableStringSelectSound) {
                            {
                                vm.tuner.selectString(it)
                                // Play sound on string selection.
                                if (prefs.enableStringSelectSound) playStringSelectSound(it)
                            }
                        },
                        onSelectTuning = ::setTuning,
                        onSelectChromatic = { vm.tuner.setChromatic(true) },
                        onSelectNote = remember(prefs.enableStringSelectSound) {
                            {
                                vm.tuner.selectNote(it)
                                // Play sound on string selection.
                                if (prefs.enableStringSelectSound) playNoteSelectSound(it)
                            }
                        },
                        onTuneUpString = vm.tuner::tuneStringUp,
                        onTuneDownString = vm.tuner::tuneStringDown,
                        onTuneUpTuning = vm.tuner::tuneUp,
                        onTuneDownTuning = vm.tuner::tuneDown,
                        onAutoChanged = vm.tuner::setAutoDetect,
                        onTuned = remember(prefs.enableInTuneSound) {
                            {
                                vm.tuner.setTuned()
                                // Play sound when string tuned.
                                if (prefs.enableInTuneSound) playInTuneSound()
                            }
                        },
                        onOpenTuningSelector = ::openTuningSelector,
                        onSettingsPressed = ::openSettings,
                        onConfigurePressed = ::openConfigurePanel,
                        onSelectTuningFromList = ::selectTuning,
                        onSelectChromaticFromList = ::selectChromatic,
                        onDismissTuningSelector = ::dismissTuningSelector,
                        onDismissConfigurePanel = ::dismissConfigurePanel,
                        onEditModeChanged = vm::setEditMode,
                        editModeEnabled = editModeEnabled
                    )
                } else if (!granted) {
                    // Audio permission not granted, show permission rationale.
                    val firstRequest by ph.firstRequest.collectAsStateWithLifecycle()
                    TunerPermissionScreen(
                        canRequest = firstRequest,
                        onSettingsPressed = ::openSettings,
                        onRequestPermission = ph::request,
                        onOpenPermissionSettings = ::openPermissionSettings,
                    )
                } else {
                    TunerErrorScreen(error, ::openSettings)
                }
            }
        }

        // Keep the screen on while tuning.
        window.addFlags(WindowManager.LayoutParams.FLAG_KEEP_SCREEN_ON)
    }

    /** Called when the activity resumes after being paused. */
    override fun onResume() {
        // Call superclass.
        super.onResume()

        // Start midi driver.
        midi.start()

        // Start the tuner if no panels are open.
        if (!vm.tuningSelectorOpen.value && !vm.configurePanelOpen.value) {
            try {
                vm.tuner.start(ph)
            } catch (_: Exception) {
                // Catch and ignore, error will be displayed in the UI.
            }
        }
    }

    /** Called when the activity is paused but still visible. */
    override fun onPause() {
        // Stop the tuner.
        vm.tuner.stop()

        // Stop midi driver.
        midi.stop()

        // Call superclass.
        super.onPause()
    }

    /** Called when the activity is no longer visible. */
    override fun onStop() {
        // Save tunings.
        vm.tuningList.saveTunings(this)

        // Call superclass
        super.onStop()
    }

    /** Plays the string selection sound for the specified [string]. */
    private fun playStringSelectSound(string: Int) {
        lifecycleScope.launch {
            midi.playNote(
                string,
                MidiController.noteIndexToMidi(vm.tuner.tuning.value.getString(string).rootNoteIndex),
                150,
                vm.tuner.tuning.value.instrument.midiInstrument
            )
        }
    }

    /** Plays the note selection sound for the specified [noteIndex]. */
    private fun playNoteSelectSound(noteIndex: Int) {
        lifecycleScope.launch {
            midi.playNote(
                0,
                MidiController.noteIndexToMidi(noteIndex),
                150,
                Instrument.GUITAR.midiInstrument
            )
        }
    }

    /** Plays the in tune sound for the selected string. */
    private fun playInTuneSound() {
<<<<<<< HEAD
        val string = vm.tuner.selectedString.value
        lifecycleScope.launch {
            midi.playNote(
                string,
                MidiController.noteIndexToMidi(vm.tuner.tuning.value.getString(string).rootNoteIndex) + 12,
                50,
                GeneralMidiConstants.MARIMBA
            )
        }
=======
        val string = if (vm.tuner.chromatic.value) 0 else vm.tuner.selectedString.value
        val noteIndex = if (vm.tuner.chromatic.value) vm.tuner.selectedNote.value
            else vm.tuner.tuning.value.getString(string).rootNoteIndex

        midi.playNote(
            string,
            MidiController.noteIndexToMidi(noteIndex) + 12,
            50,
            GeneralMidiConstants.MARIMBA
        )
>>>>>>> 6c903fc7
    }

    /**
     * Opens the configure tuning panel, and stops the tuner.
     */
    private fun openConfigurePanel() {
        dismissConfigurePanelOnBack.isEnabled = true
        vm.openConfigurePanel()
        vm.tuner.stop()
    }

    /**
     * Opens the tuning selection screen, and stops the tuner.
     */
    private fun openTuningSelector() {
        dismissTuningSelectorOnBack.isEnabled = true
        vm.openTuningSelector()
        vm.tuner.stop()
    }

    /**
     * Dismisses the tuning selection screen and restarts the tuner if no other panel is open.
     */
    private fun dismissTuningSelector() {
        dismissTuningSelectorOnBack.isEnabled = false
        vm.dismissTuningSelector()
        if (!vm.configurePanelOpen.value) {
            try {
                vm.tuner.start(ph)
            } catch(_: Exception) {}
        }
    }

    /** Dismisses the configure panel and restarts the tuner if no other panel is open. */
    private fun dismissConfigurePanel() {
        dismissConfigurePanelOnBack.isEnabled = false
        vm.dismissConfigurePanel()
        if (!vm.tuningSelectorOpen.value) {
            try {
                vm.tuner.start(ph)
            } catch (_: Exception) {}
        }
    }

    /**
     * Sets the current tuning to the [tuning] selected on the tuning
     * selection screen, restarts the tuner if no other panel is open,
     * and recreates the MIDI driver if necessary.
     */
    private fun selectTuning(tuning: Tuning) {
        // Consume back stack entry.
        dismissTuningSelectorOnBack.isEnabled = false

        // Recreate MIDI driver if number of strings different.
        checkAndRecreateMidiDriver(tuning)

        // Select the tuning.
        vm.selectTuning(tuning)

        // Start tuner if no other panel is open.
        if (!vm.configurePanelOpen.value) {
            try {
                vm.tuner.start(ph)
            } catch(_: Exception) {}
        }
    }

    /**
     * Sets chromatic mode on as selected on the tuning selection screen
     * and restarts the tuner if no other panel is open.
     */
    private fun selectChromatic() {
        // Consume back stack entry.
        dismissTuningSelectorOnBack.isEnabled = false

        // Select the tuning.
        vm.selectChromatic()

        // Start tuner if no other panel is open.
        if (!vm.configurePanelOpen.value) {
            try {
                vm.tuner.start(ph)
            } catch(_: Exception) {}
        }
    }

    /**
     * Sets the current tuning to the [tuning] specified,
     * and recreates the MIDI driver if necessary.
     */
    private fun setTuning(tuning: Tuning) {
        // Recreate MIDI driver if number of strings different.
        checkAndRecreateMidiDriver(tuning)

        // Select the tuning.
        vm.tuner.setTuning(tuning)
    }

    /**
     * Recreates the MIDI driver when the number of strings
     * in the new tuning is different from the current tuning.
     *
     * @param newTuning The new selected tuning.
     */
    private fun checkAndRecreateMidiDriver(newTuning: Tuning) {
        if (newTuning.numStrings() != vm.tuner.tuning.value.numStrings()) {
            midi.stop()
            midi = MidiController(newTuning.numStrings())
            midi.start()
        }
    }

    /** Opens the tuner settings activity. */
    private fun openSettings() {
        val pinnedName = when (val pinned = vm.tuningList.pinned.value) {
            is TuningEntry.InstrumentTuning -> pinned.tuning.fullName
            is TuningEntry.ChromaticTuning -> getString(R.string.chromatic)
        }

        val intent = Intent(this, SettingsActivity::class.java)
        intent.putExtra(SettingsActivity.EXTRA_PINNED, pinnedName)
        startActivity(intent)
    }

    /** Opens the permission settings screen in the device settings. */
    private fun openPermissionSettings() {
        startActivity(
            Intent(
                ACTION_APPLICATION_DETAILS_SETTINGS,
                Uri.fromParts("package", packageName, null)
            )
        )
    }

    /** Launches a prompt for the user to review the app on Google Play. */
    private fun launchReviewPrompt() {
        reviewController.launchReviewPrompt()
    }
}

/** View model used to hold the current tuner and UI state. */
@VisibleForTesting
class TunerActivityViewModel : ViewModel() {
    /** Tuner used for audio processing and note comparison. */
    val tuner = Tuner()

    /** State holder containing the lists of favourite and custom tunings. */
    val tuningList = TuningList(tuner.tuning.value, viewModelScope)

    /** Mutable backing property for [tuningSelectorOpen]. */
    private val _tuningSelectorOpen = MutableStateFlow(false)

    /** Whether the tuning selection screen is currently open. */
    val tuningSelectorOpen = _tuningSelectorOpen.asStateFlow()

    /** Mutable backing property for [configurePanelOpen]. */
    private val _configurePanelOpen = MutableStateFlow(false)

    /**
     * Whether the configure tuning panel is currently open.
     */
    val configurePanelOpen = _configurePanelOpen.asStateFlow()

    /** Mutable backing property for [editModeEnabled]. */
    private val _editModeEnabled = MutableStateFlow(false)

    /** Whether the edit mode is currently enabled. */
    val editModeEnabled = _editModeEnabled.asStateFlow()

    /** Sets the edit mode state. */
    fun setEditMode(enabled: Boolean) {
        _editModeEnabled.update { enabled }
    }

    /** Runs when the view model is instantiated. */
    init {
        // Update the tuning list when the tuner's tuning is updated.
        viewModelScope.launch {
            tuner.tuning.collect {
                tuningList.setCurrent(TuningEntry.InstrumentTuning(it))
            }
        }
        viewModelScope.launch {
            tuner.chromatic.collect { chromatic ->
                if (chromatic) {
                    tuningList.setCurrent(TuningEntry.ChromaticTuning)
                } else {
                    // If switching back to the same instrument tuning, the tuning flow above will not emit, so update here.
                    tuningList.setCurrent(TuningEntry.InstrumentTuning(tuner.tuning.value))
                }
            }
        }

        // Update tuner when the current selection in the tuning list is updated.
        viewModelScope.launch {
            tuningList.current.collect {
                it?.let {
                    when (it) {
                        is TuningEntry.InstrumentTuning -> tuner.setTuning(it.tuning)
                        is TuningEntry.ChromaticTuning -> tuner.setChromatic(true)
                    }
                }
            }
        }
    }

    /** Opens the tuning selection screen. */
    fun openTuningSelector() {
        _tuningSelectorOpen.update { true }
    }

    /**
     * Opens the configure tuning panel.
     */
    fun openConfigurePanel() {
        _configurePanelOpen.update { true }
    }

    /** Dismisses the tuning selection screen. */
    fun dismissTuningSelector() {
        _tuningSelectorOpen.update { false }
    }

    /**
     * Dismisses the configure tuning panel.
     */
    fun dismissConfigurePanel() {
        _configurePanelOpen.update { false }
    }

    /** Sets the current tuning to that selected in the tuning selection screen and dismisses it. */
    fun selectTuning(tuning: Tuning) {
        _tuningSelectorOpen.update { false }
        tuner.setTuning(tuning)
    }

    /** Sets the current tuning to chromatic as selected in the tuning selection screen and dismisses it. */
    fun selectChromatic() {
        _tuningSelectorOpen.update { false }
        tuner.setChromatic(true)
    }
}

/** Probability of showing the review prompt once all strings are in tune. */
private const val REVIEW_PROMPT_CHANCE = 0.3<|MERGE_RESOLUTION|>--- conflicted
+++ resolved
@@ -377,28 +377,18 @@
 
     /** Plays the in tune sound for the selected string. */
     private fun playInTuneSound() {
-<<<<<<< HEAD
-        val string = vm.tuner.selectedString.value
+        val string = if (vm.tuner.chromatic.value) 0 else vm.tuner.selectedString.value
+        val noteIndex = if (vm.tuner.chromatic.value) vm.tuner.selectedNote.value
+            else vm.tuner.tuning.value.getString(string).rootNoteIndex
+
         lifecycleScope.launch {
             midi.playNote(
                 string,
-                MidiController.noteIndexToMidi(vm.tuner.tuning.value.getString(string).rootNoteIndex) + 12,
+                MidiController.noteIndexToMidi(noteIndex) + 12,
                 50,
                 GeneralMidiConstants.MARIMBA
             )
         }
-=======
-        val string = if (vm.tuner.chromatic.value) 0 else vm.tuner.selectedString.value
-        val noteIndex = if (vm.tuner.chromatic.value) vm.tuner.selectedNote.value
-            else vm.tuner.tuning.value.getString(string).rootNoteIndex
-
-        midi.playNote(
-            string,
-            MidiController.noteIndexToMidi(noteIndex) + 12,
-            50,
-            GeneralMidiConstants.MARIMBA
-        )
->>>>>>> 6c903fc7
     }
 
     /**

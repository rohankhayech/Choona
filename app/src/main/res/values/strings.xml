<!--
  ~ Choona - Guitar Tuner
  ~ Copyright (C) 2025 Rohan Khayech
  ~
  ~ This program is free software: you can redistribute it and/or modify
  ~ it under the terms of the GNU General Public License as published by
  ~ the Free Software Foundation, either version 3 of the License, or
  ~ (at your option) any later version.
  ~
  ~ This program is distributed in the hope that it will be useful,
  ~ but WITHOUT ANY WARRANTY; without even the implied warranty of
  ~ MERCHANTABILITY or FITNESS FOR A PARTICULAR PURPOSE.  See the
  ~ GNU General Public License for more details.
  ~
  ~ You should have received a copy of the GNU General Public License
  ~ along with this program.  If not, see <https://www.gnu.org/licenses/>.
  -->

<resources>
    <string name="app_name" translatable="false">Choona</string>
    <string name="cancel">Cancel</string>
    <string name="tuning">Tuning</string>
    <string name="tunings">Tunings</string>
    <string name="permission_denied">Permission Denied</string>
    <string name="open_permission_settings">Open Settings</string>
    <string name="tuner_audio_permission_rationale">The tuner requires permission to record audio to detect the pitch of incoming audio.\n\nPlease enable this permission to use the tuner:</string>
    <string name="tuner_audio_permission_rationale_denied">Cannot use tuner the as permission to use your microphone has not been granted.\n\nThe tuner requires this permission to detect the pitch of incoming audio.\n\nPlease enable this permission in Settings:</string>
    <string name="request_permission">Request Permission</string>
    <string name="permission_needed">Permission Needed</string>
    <string name="tuner">Tuner</string>
    <string name="listening">Listening</string>
    <string name="in_tune">In Tune</string>
    <string name="tune_up">Tune Up</string>
    <string name="tune_down">Tune Down</string>
    <string name="semitones">Semitones</string>
    <string name="cents">Cents</string>
    <string name="auto_detect_label">Auto</string>
    <string name="tuner_settings">Settings</string>
    <string name="pref_string_layout">String Layout</string>
    <string name="pref_string_layout_inline">Inline</string>
    <string name="pref_string_layout_inline_desc">For most electric guitars.</string>
    <string name="pref_string_layout_side_by_side">Side by side</string>
    <string name="pref_string_layout_side_by_side_desc">For most acoustic guitars.</string>
    <string name="pref_display_type">Tuning Display</string>
    <string name="pref_display_type_simple">Simple</string>
    <string name="pref_display_type_semitones">Semitones</string>
    <string name="pref_display_type_semitones_desc">Display tuning offset in semitones.</string>
    <string name="pref_display_type_cents">Cents</string>
    <string name="pref_display_type_cents_desc">Display tuning offset in cents.</string>
    <string name="prefs_sound">Sound</string>
    <string name="pref_enable_string_select_sound">Play sound on string selection</string>
    <string name="pref_enable_string_select_sound_desc">Play a note sound when strings are selected.</string>
    <string name="pref_enable_in_tune_sound">Play in-tune sound</string>
    <string name="pref_enable_in_tune_sound_desc">Play a sound once the string is in tune.</string>
    <string name="prefs_display">Theme and Display</string>
    <string name="pref_use_black_theme">Use true dark theme when in dark mode</string>
    <string name="pref_use_black_theme_desc">Optimised for AMOLED displays.</string>
    <string name="nav_back">Back</string>
    <string name="open_tuning_selector">More…</string>
    <string name="select_tuning">Select Tuning</string>
    <string name="dismiss">Dismiss</string>
    <string name="tuning_list_current">Current</string>
    <string name="tuning_list_favourites">Favourites</string>
    <string name="tuning_list_custom">Custom</string>
    <string name="instr_guitar">Guitar</string>
    <string name="save">Save</string>
    <string name="delete">Delete</string>
    <string name="unfavourite">Unfavourite</string>
    <string name="favourite">Favourite</string>
    <string name="num_strings_suffix">-String</string>
    <string name="dialog_title_save_tuning">Save tuning as…</string>
    <string name="about">About</string>
    <string name="license_desc">is licensed under the GNU General Public License v3.0.</string>
    <string name="copyright">Copyright</string>
    <string name="licence">Licence</string>
    <string name="licence_terms">Licence terms</string>
    <string name="source_code">Source code</string>
    <string name="third_party_licences">Third-party licences</string>
    <string name="oss_licences">Open Source Licences</string>
    <string name="configure_tuning">Configure Tuning</string>
    <string name="instr_bass">Bass</string>
    <string name="instr_ukulele">Ukulele</string>
    <string name="instr_other">Other</string>
    <string name="deleted_tuning">Deleted custom tuning: %1$s</string>
    <string name="undo">Undo</string>
    <string name="tun_cat_common">Common</string>
    <string name="tun_cat_power">Power</string>
    <string name="tun_cat_open">Open</string>
    <string name="tun_cat_misc">Misc</string>
    <string name="all_tunings">All Tunings</string>
    <string name="privacy">Privacy</string>
    <string name="privacy_policy">Privacy Policy</string>
    <string name="help_feedback">Feedback</string>
    <string name="send_feedback">Send feedback</string>
    <string name="pref_edit_mode_default">Enable editing by default</string>
    <string name="pref_edit_mode_default_desc">Enable editing tunings on app launch.</string>
    <string name="toggle_edit_mode">Toggle Editing</string>
    <string name="pref_initial_tuning">Default Tuning</string>
    <string name="pref_initial_tuning_pinned">Default</string>
    <string name="pref_initial_tuning_pinned_desc">Use the pinned tuning on app launch:\n%1$s</string>
    <string name="pref_initial_tuning_last">Last used</string>
    <string name="pref_initial_tuning_used_desc">Use the last used tuning on app launch.</string>
    <string name="pref_initial_tuning_pinned_desc_standard">Use Standard tuning on app launch.\nPin a tuning to use it as default.</string>
    <string name="unpin">Unpin as default</string>
    <string name="pin">Pin as default</string>
    <string name="tuning_list_pinned">Default</string>
    <string name="pref_use_dynamic_color">Use dynamic colour theme</string>
    <string name="pref_use_dynamic_color_desc">Use colours from your device theme.</string>
    <string name="error_title">Error</string>
    <string name="error_description">Sorry, the following error occurred preventing the tuner from running:</string>
    <string name="error_action_call">Please restart the application to retry.</string>
<<<<<<< HEAD
    <string name="chromatic">Chromatic</string>
    <string name="chromatic_desc">Tune to any note</string>
=======
    <string name="pref_review_opt_out">Opt-out of review prompts</string>
    <string name="pref_review_opt_out_desc">Don\'t ask me to review the app again.</string>
    <string name="rate_app">Rate and review</string>
    <string name="review_opted_out">You won\'t be asked to review the app again.</string>
>>>>>>> 2965f9d7
</resources><|MERGE_RESOLUTION|>--- conflicted
+++ resolved
@@ -109,13 +109,10 @@
     <string name="error_title">Error</string>
     <string name="error_description">Sorry, the following error occurred preventing the tuner from running:</string>
     <string name="error_action_call">Please restart the application to retry.</string>
-<<<<<<< HEAD
     <string name="chromatic">Chromatic</string>
     <string name="chromatic_desc">Tune to any note</string>
-=======
     <string name="pref_review_opt_out">Opt-out of review prompts</string>
     <string name="pref_review_opt_out_desc">Don\'t ask me to review the app again.</string>
     <string name="rate_app">Rate and review</string>
     <string name="review_opted_out">You won\'t be asked to review the app again.</string>
->>>>>>> 2965f9d7
 </resources>
--- conflicted
+++ resolved
@@ -115,9 +115,6 @@
     <string name="pref_review_opt_out_desc">Don\'t ask me to review the app again.</string>
     <string name="rate_app">Rate and review</string>
     <string name="review_opted_out">You won\'t be asked to review the app again.</string>
-<<<<<<< HEAD
+    <string name="dist_desc">%1$s Build</string>
     <string name="invalid_tuning">The selected tuning is no longer available.</string>
-=======
-    <string name="dist_desc">%1$s Build</string>
->>>>>>> 19fc2ba4
 </resources>
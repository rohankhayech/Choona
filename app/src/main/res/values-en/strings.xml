<?xml version="1.0" encoding="utf-8"?><!--
  ~ Choona - Guitar Tuner
  ~ Copyright (C) 2023 Rohan Khayech
  ~
  ~ This program is free software: you can redistribute it and/or modify
  ~ it under the terms of the GNU General Public License as published by
  ~ the Free Software Foundation, either version 3 of the License, or
  ~ (at your option) any later version.
  ~
  ~ This program is distributed in the hope that it will be useful,
  ~ but WITHOUT ANY WARRANTY; without even the implied warranty of
  ~ MERCHANTABILITY or FITNESS FOR A PARTICULAR PURPOSE.  See the
  ~ GNU General Public License for more details.
  ~
  ~ You should have received a copy of the GNU General Public License
  ~ along with this program.  If not, see <https://www.gnu.org/licenses/>.
  -->

<resources>
    <string name="cancel">Cancel</string>
    <string name="tuning">Tuning</string>
    <string name="permission_denied">Permission Denied</string>
    <string name="open_permission_settings">Open Settings</string>
    <string name="tuner_audio_permission_rationale">The tuner requires permission to record audio to detect the pitch of incoming audio.\n\nPlease enable this permission to use the tuner:</string>
    <string name="tuner_audio_permission_rationale_denied">Cannot use tuner as permission to record audio has not been granted.\n\nThe tuner requires this permission to detect the pitch of incoming audio.\n\nPlease enable this permission in Settings:</string>
    <string name="request_permission">Request Permission</string>
    <string name="permission_needed">Permission Needed</string>
    <string name="tuner">Tuner</string>
    <string name="listening">Listening</string>
    <string name="in_tune">In Tune</string>
    <string name="tune_up">Tune Up</string>
    <string name="tune_down">Tune Down</string>
    <string name="semitones">Semitones</string>
    <string name="cents">Cents</string>
    <string name="auto_detect_label">Auto</string>
    <string name="tuner_settings">Settings</string>
    <string name="pref_string_layout">String Layout</string>
    <string name="pref_string_layout_inline">Inline</string>
    <string name="pref_string_layout_inline_desc">For most electric guitars.</string>
    <string name="pref_string_layout_side_by_side">Side by side</string>
    <string name="pref_string_layout_side_by_side_desc">For most acoustic guitars.</string>
    <string name="pref_display_type">Tuning Display</string>
    <string name="pref_display_type_simple">Simple</string>
    <string name="pref_display_type_semitones">Semitones</string>
    <string name="pref_display_type_semitones_desc">Display tuning offset in semitones.</string>
    <string name="pref_display_type_cents">Cents</string>
    <string name="pref_display_type_cents_desc">Display tuning offset in cents.</string>
    <string name="prefs_sound">Sound</string>
    <string name="pref_enable_string_select_sound">Play sound on string selection.</string>
    <string name="pref_enable_string_select_sound_desc">Play a note sound when strings are selected.</string>
    <string name="pref_enable_in_tune_sound">Play in-tune sound</string>
    <string name="pref_enable_in_tune_sound_desc">Play a sound once the string is in tune.</string>
    <string name="prefs_theme">Theme</string>
    <string name="pref_use_black_theme">Use full black theme when in dark mode</string>
    <string name="pref_use_black_theme_desc">Optimised for AMOLED displays.</string>
    <string name="nav_back">Back</string>
    <string name="open_tuning_selector">More…</string>
    <string name="select_tuning">Select Tuning</string>
    <string name="dismiss">Dismiss</string>
    <string name="tuning_list_current">Current</string>
    <string name="tuning_list_favourites">Favourites</string>
    <string name="tuning_list_custom">Custom</string>
    <string name="tuning_list_common">Common</string>
    <string name="instr_guitar">Guitar</string>
    <string name="save">Save</string>
    <string name="delete">Delete</string>
    <string name="unfavourite">Unfavourite</string>
    <string name="favourite">Favourite</string>
    <string name="num_strings_suffix">-String</string>
    <string name="dialog_title_save_tuning">Save tuning as…</string>
    <string name="about">About</string>
    <string name="license_desc">is licensed under the GNU General Public License v3.0.</string>
    <string name="copyright">Copyright</string>
    <string name="licence">Licence</string>
    <string name="licence_terms">Licence terms</string>
    <string name="source_code">Source code</string>
    <string name="third_party_licences">Third-party licences</string>
    <string name="oss_licences">Open Source Licences</string>
    <string name="configure_tuning">Configure Tuning</string>
    <string name="instr_bass">Bass</string>
    <string name="instr_other">Other</string>
<<<<<<< HEAD
    <string name="tun_cat_common">Common</string>
    <string name="tun_cat_power">Power</string>
    <string name="tun_cat_open">Open</string>
    <string name="tun_cat_misc">Misc</string>
    <string name="all_tunings">All Tunings</string>
=======
    <string name="deleted_tuning">Deleted tuning %1$s.</string>
    <string name="undo">Undo</string>
>>>>>>> a9e72390
</resources><|MERGE_RESOLUTION|>--- conflicted
+++ resolved
@@ -79,14 +79,11 @@
     <string name="configure_tuning">Configure Tuning</string>
     <string name="instr_bass">Bass</string>
     <string name="instr_other">Other</string>
-<<<<<<< HEAD
+    <string name="deleted_tuning">Deleted tuning %1$s.</string>
+    <string name="undo">Undo</string>
     <string name="tun_cat_common">Common</string>
     <string name="tun_cat_power">Power</string>
     <string name="tun_cat_open">Open</string>
     <string name="tun_cat_misc">Misc</string>
     <string name="all_tunings">All Tunings</string>
-=======
-    <string name="deleted_tuning">Deleted tuning %1$s.</string>
-    <string name="undo">Undo</string>
->>>>>>> a9e72390
 </resources>